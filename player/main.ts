--- conflicted
+++ resolved
@@ -1,16 +1,9 @@
 // Copyright (C) 2020 John Nesky, distributed under the MIT license.
 
-<<<<<<< HEAD
 import { Dictionary, DictionaryArray, EnvelopeType, InstrumentType, Transition, Chord, Envelope, Config } from "../synth/SynthConfig";
 import { ColorConfig } from "../editor/ColorConfig";
 import { NotePin, Note, Pattern, Instrument, Channel, Synth } from "../synth/synth";
-import { HTML, SVG } from "../editor/html";
-=======
-import {Dictionary, DictionaryArray, EnvelopeType, InstrumentType, Transition, Chord, Envelope, Config} from "../synth/SynthConfig";
-import {ColorConfig} from "../editor/ColorConfig";
-import {NotePin, Note, Pattern, Instrument, Channel, Synth} from "../synth/synth";
-import {HTML, SVG} from "imperative-html/dist/esm/elements-strict";
->>>>>>> f21a2377
+import { HTML, SVG } from "imperative-html/dist/esm/elements-strict";
 
 //namespace beepbox {
 const { a, button, div, h1, input } = HTML;
