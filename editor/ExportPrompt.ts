// Copyright (C) 2020 John Nesky, distributed under the MIT license.

/// <reference path="../synth/synth.ts" />
/// <reference path="ColorConfig.ts" />
/// <reference path="EditorConfig.ts" />
/// <reference path="SongDocument.ts" />
/// <reference path="Prompt.ts" />
/// <reference path="html.ts" />
/// <reference path="ArrayBufferWriter.ts" />
/// <reference path="Midi.ts" />

namespace beepbox {
	const { button, div, h2, input, select, option } = HTML;

	function lerp(low: number, high: number, t: number): number {
		return low + t * (high - low);
	}

	function save(blob: Blob, name: string): void {
		if (navigator.msSaveOrOpenBlob) {
			navigator.msSaveOrOpenBlob(blob, name);
			return;
		}

		const anchor: HTMLAnchorElement = document.createElement("a");
		if (anchor.download != undefined) {
			const url: string = URL.createObjectURL(blob);
			setTimeout(function () { URL.revokeObjectURL(url); }, 60000);
			anchor.href = url;
			anchor.download = name;
			// Chrome bug regression: We need to delay dispatching the click
			// event. Seems to be related to going back in the browser history.
			// https://bugs.chromium.org/p/chromium/issues/detail?id=825100
			setTimeout(function () { anchor.dispatchEvent(new MouseEvent("click")); }, 0);
		} else {
			const url: string = URL.createObjectURL(blob);
			setTimeout(function () { URL.revokeObjectURL(url); }, 60000);
			if (!window.open(url, "_blank")) window.location.href = url;
		}
	}

	export class ExportPrompt implements Prompt {
		private readonly _fileName: HTMLInputElement = input({ type: "text", style: "width: 10em;", value: "BeepBox-Song", maxlength: 250, "autofocus": "autofocus" });
		private readonly _computedSamplesLabel: HTMLDivElement = div({ style: "width: 10em;" }, new Text("0:00"));
		private readonly _enableIntro: HTMLInputElement = input({ type: "checkbox" });
		private readonly _loopDropDown: HTMLInputElement = input({ style: "width: 2em;", type: "number", min: "1", max: "4", step: "1" });
		private readonly _enableOutro: HTMLInputElement = input({ type: "checkbox" });
		private readonly _formatSelect: HTMLSelectElement = select({ style: "width: 100%;" },
			option({ value: "wav" }, "Export to .wav file."),
			option({ value: "midi" }, "Export to .mid file."),
			option({ value: "json" }, "Export to .json file."),
		);
		private readonly _cancelButton: HTMLButtonElement = button({ className: "cancelButton" });
		private readonly _exportButton: HTMLButtonElement = button({ className: "exportButton", style: "width:45%;" }, "Export");
		private static readonly midiSustainInstruments: number[] = [
			0x4A, // rounded -> recorder
			0x47, // triangle -> clarinet
			0x50, // square -> square wave
			0x46, // ¹/₃ pulse -> bassoon
			0x46, // ¹/₄ pulse -> bassoon
			0x44, // ¹/₆ pulse -> oboe
			0x44, // ¹/₈ pulse -> oboe
			0x51, // ¹/₁₂ pulse -> sawtooth wave
			0x51, // ¹/₁₆ pulse -> sawtooth wave
			0x51, // sawtooth -> sawtooth wave
			0x51, // double saw -> sawtooth wave
			0x51, // double pulse -> sawtooth wave
			0x51, // spiky -> sawtooth wave
		];
		private static readonly midiDecayInstruments: number[] = [
			0x21, // rounded -> fingered bass
			0x2E, // triangle -> harp
			0x2E, // square -> harp
			0x06, // ¹/₃ pulse -> harpsichord
			0x06, // ¹/₄ pulse -> harpsichord
			0x18, // ¹/₆ pulse -> nylon guitar
			0x18, // ¹/₈ pulse -> nylon guitar
			0x19, // ¹/₁₂ pulse -> steel guitar
			0x19, // ¹/₁₆ pulse -> steel guitar
			0x19, // sawtooth -> steel guitar
			0x19, // double saw -> steel guitar
			0x6A, // double pulse -> shamisen
			0x6A, // spiky -> shamisen
		];

		public readonly container: HTMLDivElement = div({ className: "prompt noSelection", style: "width: 200px;" },
			h2("Export Options"),
			div({ style: "display: flex; flex-direction: row; align-items: center; justify-content: space-between;" },
				"File name:",
				this._fileName,
			),
			div({ style: "display: flex; flex-direction: row; align-items: center; justify-content: space-between;" },
				"Length:",
				this._computedSamplesLabel,
			),
			div({ style: "display: table; width: 100%;" },
				div({ style: "display: table-row;" },
					div({ style: "display: table-cell;" }, "Intro:"),
					div({ style: "display: table-cell;" }, "Loop Count:"),
					div({ style: "display: table-cell;" }, "Outro:"),
				),
				div({ style: "display: table-row;" },
					div({ style: "display: table-cell; vertical-align: middle;" }, this._enableIntro),
					div({ style: "display: table-cell; vertical-align: middle;" }, this._loopDropDown),
					div({ style: "display: table-cell; vertical-align: middle;" }, this._enableOutro),
				),
			),
			div({ className: "selectContainer", style: "width: 100%;" }, this._formatSelect),
			div({ style: "display: flex; flex-direction: row-reverse; justify-content: space-between;" },
				this._exportButton,
			),
			this._cancelButton,
		);

		constructor(private _doc: SongDocument) {
			this._loopDropDown.value = "1";

			if (this._doc.song.loopStart == 0) {
				this._enableIntro.checked = false;
				this._enableIntro.disabled = true;
			} else {
				this._enableIntro.checked = true;
				this._enableIntro.disabled = false;
			}
			if (this._doc.song.loopStart + this._doc.song.loopLength == this._doc.song.barCount) {
				this._enableOutro.checked = false;
				this._enableOutro.disabled = true;
			} else {
				this._enableOutro.checked = true;
				this._enableOutro.disabled = false;
			}

			const lastExportFormat: string | null = window.localStorage.getItem("exportFormat");
			if (lastExportFormat != null) {
				this._formatSelect.value = lastExportFormat;
			}

			this._fileName.select();
			setTimeout(() => this._fileName.focus());

			this._fileName.addEventListener("input", ExportPrompt._validateFileName);
			this._loopDropDown.addEventListener("blur", ExportPrompt._validateNumber);
			this._exportButton.addEventListener("click", this._export);
			this._cancelButton.addEventListener("click", this._close);
			this._enableOutro.addEventListener("click", () => { (this._computedSamplesLabel.firstChild as Text).textContent = this.samplesToTime( this._doc.synth.getTotalSamples(this._enableIntro.checked, this._enableOutro.checked, +this._loopDropDown.value - 1) ); });
			this._enableIntro.addEventListener("click", () => { (this._computedSamplesLabel.firstChild as Text).textContent = this.samplesToTime( this._doc.synth.getTotalSamples(this._enableIntro.checked, this._enableOutro.checked, +this._loopDropDown.value - 1) ); });
			this._loopDropDown.addEventListener("change", () => { (this._computedSamplesLabel.firstChild as Text).textContent = this.samplesToTime( this._doc.synth.getTotalSamples(this._enableIntro.checked, this._enableOutro.checked, +this._loopDropDown.value - 1) ); });
			this.container.addEventListener("keydown", this._whenKeyPressed);

			this._fileName.value = _doc.song.title;
			ExportPrompt._validateFileName(null, this._fileName);

			(this._computedSamplesLabel.firstChild as Text).textContent = this.samplesToTime( this._doc.synth.getTotalSamples(this._enableIntro.checked, this._enableOutro.checked, +this._loopDropDown.value - 1) );
		}

		// Could probably be moved to doc or synth. Fine here for now until needed by something else.
		private samplesToTime(samples: number): string {
			const rawSeconds: number = Math.round(samples / this._doc.synth.samplesPerSecond);
			const seconds: number = rawSeconds % 60;
			const minutes: number = Math.floor(rawSeconds / 60);
			return minutes + ":" + (seconds < 10 ? "0" : "") + seconds;
		}

		private _close = (): void => {
			this._doc.undo();
		}

		public changeFileName(newValue: string) {
			this._fileName.value = newValue;
		}

		public cleanUp = (): void => {
			this._fileName.removeEventListener("input", ExportPrompt._validateFileName);
			this._loopDropDown.removeEventListener("blur", ExportPrompt._validateNumber);
			this._exportButton.removeEventListener("click", this._export);
			this._cancelButton.removeEventListener("click", this._close);
			this.container.removeEventListener("keydown", this._whenKeyPressed);
		}

		private _whenKeyPressed = (event: KeyboardEvent): void => {
			if ((<Element>event.target).tagName != "BUTTON" && event.keyCode == 13) { // Enter key
				this._export();
			}
		}

		private static _validateFileName(event: Event | null, use?: HTMLInputElement): void {

			let input: HTMLInputElement;
			if (event != null) {
				input = <HTMLInputElement>event.target;
			} else if (use != undefined) {
				input = use;
			}
			else {
				return;
			}
			const deleteChars = /[\+\*\$\?\|\{\}\\\/<>#%!`&'"=:@]/gi;
			if (deleteChars.test(input.value)) {
				let cursorPos: number = <number>input.selectionStart;
				input.value = input.value.replace(deleteChars, "");
				cursorPos--;
				input.setSelectionRange(cursorPos, cursorPos);
			}
		}

		private static _validateNumber(event: Event): void {
			const input: HTMLInputElement = <HTMLInputElement>event.target;
			input.value = Math.floor(Math.max(Number(input.min), Math.min(Number(input.max), Number(input.value)))) + "";
		}

		private _export = (): void => {
			window.localStorage.setItem("exportFormat", this._formatSelect.value);
			switch (this._formatSelect.value) {
				case "wav":
					this._exportToWav();
					break;
				case "midi":
					this._exportToMidi();
					break;
				case "json":
					this._exportToJson();
					break;
				default:
					throw new Error("Unhandled file export type.");
			}
		}

		private _exportToWav(): void {
<<<<<<< HEAD

			const synth: Synth = new Synth(this._doc.song)
=======
			
			const synth: Synth = new Synth(this._doc.song);
>>>>>>> 17c5e9f5
			synth.loopRepeatCount = Number(this._loopDropDown.value) - 1;
			if (!this._enableIntro.checked) {
				for (let introIter: number = 0; introIter < this._doc.song.loopStart; introIter++) {
					synth.nextBar();
				}
			}
			synth.computeLatestModValues();
			const sampleFrames: number = synth.getTotalSamples(this._enableIntro.checked, this._enableOutro.checked, synth.loopRepeatCount);
			const recordedSamplesL: Float32Array = new Float32Array(sampleFrames);
			const recordedSamplesR: Float32Array = new Float32Array(sampleFrames);
			//const timer: number = performance.now();
			synth.synthesize(recordedSamplesL, recordedSamplesR, sampleFrames);
			//console.log("export timer", (performance.now() - timer) / 1000.0);

			const wavChannelCount: number = 2;
			const sampleRate: number = 44100;
			const bytesPerSample: number = 2;
			const bitsPerSample: number = 8 * bytesPerSample;
			const sampleCount: number = wavChannelCount * sampleFrames;

			const totalFileSize: number = 44 + sampleCount * bytesPerSample;

			let index: number = 0;
			const arrayBuffer: ArrayBuffer = new ArrayBuffer(totalFileSize);
			const data: DataView = new DataView(arrayBuffer);
			data.setUint32(index, 0x52494646, false); index += 4;
			data.setUint32(index, 36 + sampleCount * bytesPerSample, true); index += 4; // size of remaining file
			data.setUint32(index, 0x57415645, false); index += 4;
			data.setUint32(index, 0x666D7420, false); index += 4;
			data.setUint32(index, 0x00000010, true); index += 4; // size of following header
			data.setUint16(index, 0x0001, true); index += 2; // not compressed
			data.setUint16(index, wavChannelCount, true); index += 2; // channel count
			data.setUint32(index, sampleRate, true); index += 4; // sample rate
			data.setUint32(index, sampleRate * bytesPerSample * wavChannelCount, true); index += 4; // bytes per second
			data.setUint16(index, bytesPerSample * wavChannelCount, true); index += 2; // block align
			data.setUint16(index, bitsPerSample, true); index += 2; // bits per sample
			data.setUint32(index, 0x64617461, false); index += 4;
			data.setUint32(index, sampleCount * bytesPerSample, true); index += 4;

			if (bytesPerSample > 1) {
				// usually samples are signed. 
				for (let i: number = 0; i < sampleFrames; i++) {
					let valL: number = Math.floor(Math.max(-1, Math.min(1, recordedSamplesL[i])) * ((1 << (bitsPerSample - 1)) - 1));
					let valR: number = Math.floor(Math.max(-1, Math.min(1, recordedSamplesR[i])) * ((1 << (bitsPerSample - 1)) - 1));
					if (bytesPerSample == 2) {
						data.setInt16(index, valL, true); index += 2;
						data.setInt16(index, valR, true); index += 2;
					} else if (bytesPerSample == 4) {
						data.setInt32(index, valL, true); index += 4;
						data.setInt32(index, valR, true); index += 4;
					} else {
						throw new Error("unsupported sample size");
					}
				}
			} else {
				// 8 bit samples are a special case: they are unsigned.
				for (let i: number = 0; i < sampleFrames; i++) {
					let valL: number = Math.floor(Math.max(-1, Math.min(1, recordedSamplesL[i])) * 127 + 128);
					let valR: number = Math.floor(Math.max(-1, Math.min(1, recordedSamplesR[i])) * 127 + 128);
					data.setUint8(index, valL > 255 ? 255 : (valL < 0 ? 0 : valL)); index++;
					data.setUint8(index, valR > 255 ? 255 : (valR < 0 ? 0 : valR)); index++;
				}
			}

			const blob = new Blob([arrayBuffer], { type: "audio/wav" });
			save(blob, this._fileName.value.trim() + ".wav");

			this._close();
		}

		private _exportToMidi(): void {
			const song: Song = this._doc.song;
			const midiTicksPerBeepBoxTick: number = 2;
			const midiTicksPerBeat: number = midiTicksPerBeepBoxTick * Config.ticksPerPart * Config.partsPerBeat;
			const midiTicksPerPart: number = midiTicksPerBeepBoxTick * Config.ticksPerPart;
			const secondsPerMinute: number = 60;
			const microsecondsPerMinute: number = secondsPerMinute * 1000000;
			const beatsPerMinute: number = song.getBeatsPerMinute();
			const microsecondsPerBeat: number = Math.round(microsecondsPerMinute / beatsPerMinute);
			//const secondsPerMidiTick: number = secondsPerMinute / (midiTicksPerBeat * beatsPerMinute);
			const midiTicksPerBar: number = midiTicksPerBeat * song.beatsPerBar;
			const pitchBendRange: number = 24;
			const defaultNoteVelocity: number = 90;

			const unrolledBars: number[] = [];
			if (this._enableIntro.checked) {
				for (let bar: number = 0; bar < song.loopStart; bar++) {
					unrolledBars.push(bar);
				}
			}
			for (let loopIndex: number = 0; loopIndex < Number(this._loopDropDown.value); loopIndex++) {
				for (let bar: number = song.loopStart; bar < song.loopStart + song.loopLength; bar++) {
					unrolledBars.push(bar);
				}
			}
			if (this._enableOutro.checked) {
				for (let bar: number = song.loopStart + song.loopLength; bar < song.barCount; bar++) {
					unrolledBars.push(bar);
				}
			}

			const tracks = [{ isMeta: true, channel: -1, midiChannel: -1, isNoise: false, isDrumset: false }];
			let midiChannelCounter: number = 0;
			let foundADrumset: boolean = false;
			for (let channel: number = 0; channel < this._doc.song.pitchChannelCount + this._doc.song.noiseChannelCount; channel++) {
				if (!foundADrumset && this._doc.song.channels[channel].instruments[0].type == InstrumentType.drumset) {
					tracks.push({ isMeta: false, channel: channel, midiChannel: 9, isNoise: true, isDrumset: true });
					foundADrumset = true; // There can only be one drumset channel, and it's always channel 9 (seen as 10 in most UIs). :/
				} else {
					if (midiChannelCounter >= 16) continue; // The MIDI standard only supports 16 channels.
					tracks.push({isMeta: false, channel: channel, midiChannel: midiChannelCounter++, isNoise: this._doc.song.getChannelIsNoise(channel), isDrumset: false});
					if (midiChannelCounter == 9) midiChannelCounter++; // skip midi drum channel.
				}
			}

			const writer: ArrayBufferWriter = new ArrayBufferWriter(1024);
			writer.writeUint32(MidiChunkType.header);
			writer.writeUint32(6); // length of headers is 6 bytes
			writer.writeUint16(MidiFileFormat.simultaneousTracks);
			writer.writeUint16(tracks.length);
			writer.writeUint16(midiTicksPerBeat); // number of "ticks" per beat, independent of tempo

			for (const track of tracks) {
				writer.writeUint32(MidiChunkType.track);

				const { isMeta, channel, midiChannel, isNoise, isDrumset } = track;

				// We're gonna come back here and overwrite this placeholder once we know how many bytes this track is.
				const trackStartIndex: number = writer.getWriteIndex();
				writer.writeUint32(0); // placeholder for track size

				let prevTime: number = 0;
				let barStartTime: number = 0;
				const writeEventTime = function (time: number): void {
					if (time < prevTime) throw new Error("Midi event time cannot go backwards.");
					writer.writeMidiVariableLength(time - prevTime);
					prevTime = time;
				}

				const writeControlEvent = function (message: MidiControlEventMessage, value: number): void {
					if (!(value >= 0 && value <= 0x7F)) throw new Error("Midi control event value out of range: " + value);
					writer.writeUint8(MidiEventType.controlChange | midiChannel);
					writer.writeMidi7Bits(message);
					writer.writeMidi7Bits(value | 0);
				}

				if (isMeta) {
					// for first midi track, include tempo, time signature, and key signature information.

					writeEventTime(0);
					writer.writeUint8(MidiEventType.meta);
					writer.writeMidi7Bits(MidiMetaEventMessage.text);
					writer.writeMidiAscii("Composed with beepbox.co");

					writeEventTime(0);
					writer.writeUint8(MidiEventType.meta);
					writer.writeMidi7Bits(MidiMetaEventMessage.tempo);
					writer.writeMidiVariableLength(3); // Tempo message length is 3 bytes.
					writer.writeUint24(microsecondsPerBeat); // Tempo in microseconds per "quarter" note, commonly known as a "beat"

					writeEventTime(0);
					writer.writeUint8(MidiEventType.meta);
					writer.writeMidi7Bits(MidiMetaEventMessage.timeSignature);
					writer.writeMidiVariableLength(4); // Time signature message length is 4 bytes.
					writer.writeUint8(song.beatsPerBar); // numerator.
					writer.writeUint8(2); // denominator exponent in 2^E. 2^2 = 4, and we will always use "quarter" notes.
					writer.writeUint8(24); // MIDI Clocks per metronome tick (should match beats), standard is 24
					writer.writeUint8(8); // number of 1/32 notes per 24 MIDI Clocks, standard is 8, meaning 24 clocks per "quarter" note.

					const isMinor: boolean = Config.scales[song.scale].flags[3] && !Config.scales[song.scale].flags[4];
					const key: number = song.key; // C=0, C#=1, counting up to B=11
					let numSharps: number = key; // For even key values in major scale, number of sharps/flats is same...
					if ((key & 1) == 1) numSharps += 6; // For odd key values (consider circle of fifths) rotate around the circle... kinda... Look conventional key signatures are just weird, okay?
					if (isMinor) numSharps += 9; // A minor A scale has zero sharps, shift it appropriately
					while (numSharps > 6) numSharps -= 12; // Range is (modulo 12) - 5. Midi supports -7 to +7, but I only have 12 options.

					writeEventTime(0);
					writer.writeUint8(MidiEventType.meta);
					writer.writeMidi7Bits(MidiMetaEventMessage.keySignature);
					writer.writeMidiVariableLength(2); // Key signature message length is 2 bytes.
					writer.writeInt8(numSharps); // See above calculation. Assumes scale is diatonic. :/
					writer.writeUint8(isMinor ? 1 : 0); // 0: major, 1: minor

					if (this._enableIntro.checked) barStartTime += midiTicksPerBar * song.loopStart;
					writeEventTime(barStartTime);
					writer.writeUint8(MidiEventType.meta);
					writer.writeMidi7Bits(MidiMetaEventMessage.marker);
					writer.writeMidiAscii("Loop Start");

					for (let loopIndex: number = 0; loopIndex < parseInt(this._loopDropDown.value); loopIndex++) {
						barStartTime += midiTicksPerBar * song.loopLength;
						writeEventTime(barStartTime);
						writer.writeUint8(MidiEventType.meta);
						writer.writeMidi7Bits(MidiMetaEventMessage.marker);
						writer.writeMidiAscii(loopIndex < Number(this._loopDropDown.value) - 1 ? "Loop Repeat" : "Loop End");
					}

					if (this._enableOutro.checked) barStartTime += midiTicksPerBar * (song.barCount - song.loopStart - song.loopLength);
					if (barStartTime != midiTicksPerBar * unrolledBars.length) throw new Error("Miscalculated number of bars.");

				} else {
					// For remaining tracks, set up the instruments and write the notes:

					let channelName: string = isNoise
						? "noise channel " + channel
						: "pitch channel " + channel;
					writeEventTime(0);
					writer.writeUint8(MidiEventType.meta);
					writer.writeMidi7Bits(MidiMetaEventMessage.trackName);
					writer.writeMidiAscii(channelName);

					// This sets up pitch bend range. First we choose the pitch bend RPN (which has MSB and LSB components), then we set the value for that RPN (which also has MSB and LSB components) and finally reset the current RPN to null, which is considered best practice.
					writeEventTime(0); writeControlEvent(MidiControlEventMessage.registeredParameterNumberMSB, MidiRegisteredParameterNumberMSB.pitchBendRange);
					writeEventTime(0); writeControlEvent(MidiControlEventMessage.registeredParameterNumberLSB, MidiRegisteredParameterNumberLSB.pitchBendRange);
					writeEventTime(0); writeControlEvent(MidiControlEventMessage.setParameterMSB, pitchBendRange); // pitch bend semitone range
					writeEventTime(0); writeControlEvent(MidiControlEventMessage.setParameterLSB, 0); // pitch bend cent range
					writeEventTime(0); writeControlEvent(MidiControlEventMessage.registeredParameterNumberMSB, MidiRegisteredParameterNumberMSB.reset);
					writeEventTime(0); writeControlEvent(MidiControlEventMessage.registeredParameterNumberLSB, MidiRegisteredParameterNumberLSB.reset);

					let prevInstrumentIndex: number = -1;
					function writeInstrumentSettings(instrumentIndex: number): void {
						const instrument: Instrument = song.channels[channel].instruments[instrumentIndex];
						const preset: Preset | null = EditorConfig.valueToPreset(instrument.preset);

						if (prevInstrumentIndex != instrumentIndex) {
							prevInstrumentIndex = instrumentIndex;
							writeEventTime(barStartTime);
							writer.writeUint8(MidiEventType.meta);
							writer.writeMidi7Bits(MidiMetaEventMessage.instrumentName);
							writer.writeMidiAscii("Instrument " + (instrumentIndex + 1));

							if (!isDrumset) {
								let instrumentProgram: number = 81; // default to sawtooth wave. 

								if (preset != null && preset.midiProgram != undefined) {
									instrumentProgram = preset.midiProgram;
								} else if (instrument.type == InstrumentType.drumset) {
									// The first BeepBox drumset channel is handled as a Midi drumset channel and doesn't need a program, but any subsequent drumsets will just be set to taiko.
									instrumentProgram = 116; // taiko
								} else {
									const envelopeType: EnvelopeType = instrument.getFilterEnvelope().type;
									const instrumentDecays: boolean = envelopeType == EnvelopeType.decay || envelopeType == EnvelopeType.twang;
									if (instrument.type == InstrumentType.noise || instrument.type == InstrumentType.spectrum) {
										if (isNoise) {
											instrumentProgram = 116; // taiko
										} else {
											instrumentProgram = instrumentDecays ? 47 : 75; // timpani : pan flute
										}
									} else if (instrument.type == InstrumentType.chip) {
										const filterInstruments: number[] = instrumentDecays
											? ExportPrompt.midiDecayInstruments
											: ExportPrompt.midiSustainInstruments;
										if (filterInstruments.length > instrument.chipWave) {
											instrumentProgram = filterInstruments[instrument.chipWave];
										}
									} else if (instrument.type == InstrumentType.pwm) {
										instrumentProgram = instrumentDecays ? 0x19 : 81; // steel guitar : sawtooth
									} else if (instrument.type == InstrumentType.fm || instrument.type == InstrumentType.harmonics) {
										instrumentProgram = instrumentDecays ? 2 : 81; // electric grand : sawtooth
									} else {
										throw new Error("Unrecognized instrument type.");
									}
								}

								// Program (instrument) change event:
								writeEventTime(barStartTime);
								writer.writeUint8(MidiEventType.programChange | midiChannel);
								writer.writeMidi7Bits(instrumentProgram);
							}

							// Instrument volume:
							writeEventTime(barStartTime);
							let instrumentVolume: number = volumeMultToMidiVolume(Synth.instrumentVolumeToVolumeMult(instrument.volume));
							writeControlEvent(MidiControlEventMessage.volumeMSB, Math.min(0x7f, Math.round(instrumentVolume)));

							// Instrument pan:
							writeEventTime(barStartTime);
							let instrumentPan: number = (instrument.pan / Config.panCenter - 1) * 0x3f + 0x40;
							writeControlEvent(MidiControlEventMessage.panMSB, Math.min(0x7f, Math.round(instrumentPan)));
						}
					}
					if (song.getPattern(channel, 0) == null) {
						// Go ahead and apply the instrument settings at the beginning of the channel
						// even if a bar doesn't kick in until later.
						writeInstrumentSettings(0);
					}

					let prevPitchBend: number = defaultMidiPitchBend;
					let prevExpression: number = defaultMidiExpression;
					let shouldResetExpressionAndPitchBend: boolean = false;
					//let prevTremolo: number = -1;
					const channelRoot: number = isNoise ? Config.spectrumBasePitch : Config.keys[song.key].basePitch;
					const intervalScale: number = isNoise ? Config.noiseInterval : 1;

					for (const bar of unrolledBars) {
						const pattern: Pattern | null = song.getPattern(channel, bar);

						if (pattern != null) {

							const instrumentIndex: number = pattern.instrument;
							const instrument: Instrument = song.channels[channel].instruments[instrumentIndex];
							const preset: Preset | null = EditorConfig.valueToPreset(instrument.preset);
							writeInstrumentSettings(instrumentIndex);

							let chordHarmonizes: boolean = false;
							let usesArpeggio: boolean = true;
							let polyphony: number = 1;
							chordHarmonizes = instrument.getChord().harmonizes;
							usesArpeggio = instrument.getChord().arpeggiates;
							if (usesArpeggio) {
								if (chordHarmonizes) {
									if (instrument.type == InstrumentType.chip) {
										polyphony = 2;
									} else if (instrument.type == InstrumentType.fm) {
										polyphony = Config.operatorCount;
									} else {
										console.error("Unrecognized instrument type for harmonizing arpeggio: " + instrument.type);
									}
								}
							} else {
								polyphony = Config.maxChordSize;
							}

							for (let noteIndex: number = 0; noteIndex < pattern.notes.length; noteIndex++) {
								const note: Note = pattern.notes[noteIndex];

								const noteStartTime: number = barStartTime + note.start * midiTicksPerPart;
								let pinTime: number = noteStartTime;
								let pinVolume: number = note.pins[0].volume;
								let pinInterval: number = note.pins[0].interval;
								const prevPitches: number[] = [-1, -1, -1, -1];
								const nextPitches: number[] = [-1, -1, -1, -1];
								const toneCount: number = Math.min(polyphony, note.pitches.length);
								const velocity: number = isDrumset ? Math.max(1, Math.round(defaultNoteVelocity * note.pins[0].volume / 3)) : defaultNoteVelocity;

								// The maximum midi pitch bend range is +/- 24 semitones from the base pitch. 
								// To make the most of this, choose a base pitch that is within 24 semitones from as much of the note as possible.
								// This may involve offsetting this base pitch from BeepBox's note pitch.
								let mainInterval: number = note.pickMainInterval();
								let pitchOffset: number = mainInterval * intervalScale;
								if (!isDrumset) {
									let maxPitchOffset: number = pitchBendRange;
									let minPitchOffset: number = -pitchBendRange;
									for (let pinIndex: number = 1; pinIndex < note.pins.length; pinIndex++) {
										const interval = note.pins[pinIndex].interval * intervalScale;
										maxPitchOffset = Math.min(maxPitchOffset, interval + pitchBendRange);
										minPitchOffset = Math.max(minPitchOffset, interval - pitchBendRange);
									}
									/*
									// I'd like to be able to use pitch bend to implement arpeggio, but the "custom inverval" setting in chip instruments combines arpeggio in one tone with another flat tone, and midi can't selectively apply arpeggio to one out of two simultaneous tones. Also it would be hard to reimport. :/
									if (usesArpeggio && note.pitches.length > polyphony) {
										let lowestArpeggioOffset: number = 0;
										let highestArpeggioOffset: number = 0;
										const basePitch: number = note.pitches[toneCount - 1];
										for (let pitchIndex: number = toneCount; pitchIndex < note.pitches.length; pitchIndex++) {
											lowestArpeggioOffset = Math.min(note.pitches[pitchIndex] - basePitch);
											highestArpeggioOffset = Math.max(note.pitches[pitchIndex] - basePitch);
										}
										maxPitchOffset -= lowestArpeggioOffset;
										minPitchOffset += lowestArpeggioOffset;
									}
									*/
									pitchOffset = Math.min(maxPitchOffset, Math.max(minPitchOffset, pitchOffset));
								}

								for (let pinIndex: number = 1; pinIndex < note.pins.length; pinIndex++) {
									const nextPinTime: number = noteStartTime + note.pins[pinIndex].time * midiTicksPerPart;
									const nextPinVolume: number = note.pins[pinIndex].volume;
									const nextPinInterval: number = note.pins[pinIndex].interval;

									const length: number = nextPinTime - pinTime;
									for (let midiTick: number = 0; midiTick < length; midiTick++) {
										const midiTickTime: number = pinTime + midiTick;
										const linearVolume: number = lerp(pinVolume, nextPinVolume, midiTick / length);
										const linearInterval: number = lerp(pinInterval, nextPinInterval, midiTick / length);

										const interval: number = linearInterval * intervalScale - pitchOffset;
										const pitchBend: number = Math.max(0, Math.min(0x3fff, Math.round(0x2000 * (1.0 + interval / pitchBendRange))));

										const expression: number = Math.min(0x7f, Math.round(volumeMultToMidiExpression(Synth.expressionToVolumeMult(linearVolume))));

										if (pitchBend != prevPitchBend) {
											writeEventTime(midiTickTime);
											writer.writeUint8(MidiEventType.pitchBend | midiChannel);
											writer.writeMidi7Bits(pitchBend & 0x7f); // least significant bits
											writer.writeMidi7Bits((pitchBend >> 7) & 0x7f); // most significant bits
											prevPitchBend = pitchBend;
										}

										if (expression != prevExpression && !isDrumset) {
											writeEventTime(midiTickTime);
											writeControlEvent(MidiControlEventMessage.expressionMSB, expression);
											prevExpression = expression;
										}

										const noteStarting: boolean = midiTickTime == noteStartTime;
										for (let toneIndex: number = 0; toneIndex < toneCount; toneIndex++) {
											let nextPitch: number = note.pitches[toneIndex];
											if (isDrumset) {
												nextPitch += mainInterval;
												const drumsetMap: number[] = [
													36, // Bass Drum 1
													41, // Low Floor Tom
													45, // Low Tom
													48, // Hi-Mid Tom
													40, // Electric Snare
													39, // Hand Clap
													59, // Ride Cymbal 2
													49, // Crash Cymbal 1
													46, // Open Hi-Hat
													55, // Splash Cymbal
													69, // Cabasa
													54, // Tambourine
												];
												if (nextPitch < 0 || nextPitch >= drumsetMap.length) throw new Error("Could not find corresponding drumset pitch. " + nextPitch);
												nextPitch = drumsetMap[nextPitch];
											} else {
												if (usesArpeggio && note.pitches.length > toneIndex + 1 && toneIndex == toneCount - 1) {
													const midiTicksSinceBeat = (midiTickTime - barStartTime) % midiTicksPerBeat;
													const midiTicksPerArpeggio = Config.rhythms[song.rhythm].ticksPerArpeggio * midiTicksPerPart / Config.ticksPerPart;
													const arpeggio: number = Math.floor(midiTicksSinceBeat / midiTicksPerArpeggio);
													nextPitch = note.pitches[toneIndex + getArpeggioPitchIndex(note.pitches.length - toneIndex, song.rhythm, arpeggio)];
												}
												nextPitch = channelRoot + nextPitch * intervalScale + pitchOffset;
												if (preset != null && preset.midiSubharmonicOctaves != undefined) {
													nextPitch += 12 * preset.midiSubharmonicOctaves;
												} else if (isNoise) {
													nextPitch += 12 * (+EditorConfig.presetCategories.dictionary["Drum Presets"].presets.dictionary["taiko drum"].midiSubharmonicOctaves!);
												}

												if (isNoise) nextPitch *= 2;
											}
											nextPitch = Math.max(0, Math.min(127, nextPitch));
											nextPitches[toneIndex] = nextPitch;

											if (!noteStarting && prevPitches[toneIndex] != nextPitches[toneIndex]) {
												writeEventTime(midiTickTime);
												writer.writeUint8(MidiEventType.noteOff | midiChannel);
												writer.writeMidi7Bits(prevPitches[toneIndex]); // old pitch
												writer.writeMidi7Bits(velocity); // velocity
											}
										}

										for (let toneIndex: number = 0; toneIndex < toneCount; toneIndex++) {
											if (noteStarting || prevPitches[toneIndex] != nextPitches[toneIndex]) {
												writeEventTime(midiTickTime);
												writer.writeUint8(MidiEventType.noteOn | midiChannel);
												writer.writeMidi7Bits(nextPitches[toneIndex]); // new pitch
												writer.writeMidi7Bits(velocity); // velocity
												prevPitches[toneIndex] = nextPitches[toneIndex];
											}
										}
									}

									pinTime = nextPinTime;
									pinVolume = nextPinVolume;
									pinInterval = nextPinInterval;
								}

								const noteEndTime: number = barStartTime + note.end * midiTicksPerPart;

								// End all tones.
								for (let toneIndex: number = 0; toneIndex < toneCount; toneIndex++) {
									writeEventTime(noteEndTime);
									writer.writeUint8(MidiEventType.noteOff | midiChannel);
									writer.writeMidi7Bits(prevPitches[toneIndex]); // pitch
									writer.writeMidi7Bits(velocity); // velocity
								}

								shouldResetExpressionAndPitchBend = true;
							}
						} else {
							if (shouldResetExpressionAndPitchBend) {
								shouldResetExpressionAndPitchBend = false;

								if (prevExpression != defaultMidiExpression) {
									prevExpression = defaultMidiExpression;
									// Reset expression
									writeEventTime(barStartTime);
									writeControlEvent(MidiControlEventMessage.expressionMSB, prevExpression);
								}

								if (prevPitchBend != defaultMidiPitchBend) {
									// Reset pitch bend
									prevPitchBend = defaultMidiPitchBend;
									writeEventTime(barStartTime);
									writer.writeUint8(MidiEventType.pitchBend | midiChannel);
									writer.writeMidi7Bits(prevPitchBend & 0x7f); // least significant bits
									writer.writeMidi7Bits((prevPitchBend >> 7) & 0x7f); // most significant bits
								}
							}
						}

						barStartTime += midiTicksPerBar;
					}
				}

				writeEventTime(barStartTime);
				writer.writeUint8(MidiEventType.meta);
				writer.writeMidi7Bits(MidiMetaEventMessage.endOfTrack);
				writer.writeMidiVariableLength(0x00);

				// Finally, write the length of the track in bytes at the front of the track.
				writer.rewriteUint32(trackStartIndex, writer.getWriteIndex() - trackStartIndex - 4);
			}

			const blob = new Blob([writer.toCompactArrayBuffer()], { type: "audio/midi" });
			save(blob, this._fileName.value.trim() + ".mid");

			this._close();
		}

		private _exportToJson(): void {
			const jsonObject: Object = this._doc.song.toJsonObject(this._enableIntro.checked, Number(this._loopDropDown.value), this._enableOutro.checked);
			const jsonString: string = JSON.stringify(jsonObject, null, '\t');
			const blob = new Blob([jsonString], { type: "application/json" });
			save(blob, this._fileName.value.trim() + ".json");
			this._close();
		}
	}
}<|MERGE_RESOLUTION|>--- conflicted
+++ resolved
@@ -226,13 +226,7 @@
 		}
 
 		private _exportToWav(): void {
-<<<<<<< HEAD
-
-			const synth: Synth = new Synth(this._doc.song)
-=======
-			
 			const synth: Synth = new Synth(this._doc.song);
->>>>>>> 17c5e9f5
 			synth.loopRepeatCount = Number(this._loopDropDown.value) - 1;
 			if (!this._enableIntro.checked) {
 				for (let introIter: number = 0; introIter < this._doc.song.loopStart; introIter++) {
@@ -385,7 +379,7 @@
 					writeEventTime(0);
 					writer.writeUint8(MidiEventType.meta);
 					writer.writeMidi7Bits(MidiMetaEventMessage.text);
-					writer.writeMidiAscii("Composed with beepbox.co");
+					writer.writeMidiAscii("Composed with jummbus.bitbucket.io");
 
 					writeEventTime(0);
 					writer.writeUint8(MidiEventType.meta);
@@ -492,6 +486,8 @@
 										instrumentProgram = instrumentDecays ? 0x19 : 81; // steel guitar : sawtooth
 									} else if (instrument.type == InstrumentType.fm || instrument.type == InstrumentType.harmonics) {
 										instrumentProgram = instrumentDecays ? 2 : 81; // electric grand : sawtooth
+									} else if (instrument.type == InstrumentType.customChipWave) {
+										instrumentProgram = instrumentDecays ? 0x19 : 81; // steel guitar : sawtooth
 									} else {
 										throw new Error("Unrecognized instrument type.");
 									}
@@ -566,7 +562,7 @@
 								const prevPitches: number[] = [-1, -1, -1, -1];
 								const nextPitches: number[] = [-1, -1, -1, -1];
 								const toneCount: number = Math.min(polyphony, note.pitches.length);
-								const velocity: number = isDrumset ? Math.max(1, Math.round(defaultNoteVelocity * note.pins[0].volume / 3)) : defaultNoteVelocity;
+								const velocity: number = isDrumset ? Math.max(1, Math.round(defaultNoteVelocity * note.pins[0].volume / 6)) : defaultNoteVelocity;
 
 								// The maximum midi pitch bend range is +/- 24 semitones from the base pitch. 
 								// To make the most of this, choose a base pitch that is within 24 semitones from as much of the note as possible.
