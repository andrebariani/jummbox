--- conflicted
+++ resolved
@@ -7,15 +7,9 @@
 import {ChangeGroup} from "./Change";
 import {ChangePatternsPerChannel, ChangeInstrumentsPerChannel, ChangeChannelCount} from "./changes";
 
-<<<<<<< HEAD
-namespace beepbox {
-	const { button, div, h2, input } = HTML;
-
-=======
 //namespace beepbox {
 	const {button, div, h2, input} = HTML;
 	
->>>>>>> 6580610d
 	export class ChannelSettingsPrompt implements Prompt {
 		private readonly _patternsStepper: HTMLInputElement = input({ style: "width: 3em; margin-left: 1em;", type: "number", step: "1" });
 		private readonly _instrumentsStepper: HTMLInputElement = input({ style: "width: 3em; margin-left: 1em;", type: "number", step: "1" });
