// Copyright (C) 2020 John Nesky, distributed under the MIT license.

/// <reference path="../synth/synth.ts" />
/// <reference path="SongDocument.ts" />
/// <reference path="html.ts" />

namespace beepbox {
	export class Piano {
		private readonly _pianoContainer: HTMLDivElement = HTML.div({ style: "width: 100%; height: 100%; display: flex; flex-direction: column-reverse; align-items: stretch;" });
		private readonly _drumContainer: HTMLDivElement = HTML.div({ style: "width: 100%; height: 100%; display: flex; flex-direction: column-reverse; align-items: stretch;" });
		private readonly _modContainer: HTMLDivElement = HTML.div({ style: "width: 100%; height: 100%; display: flex; flex-direction: column-reverse; align-items: stretch;" });
		private readonly _preview: HTMLDivElement = HTML.div({ style: `width: 100%; height: 40px; border: 2px solid ${ColorConfig.primaryText}; position: absolute; box-sizing: border-box; pointer-events: none;` });
		public readonly container: HTMLDivElement = HTML.div({ style: "width: 32px; height: 100%; overflow: hidden; position: relative; flex-shrink: 0; touch-action: none;" },
			this._pianoContainer,
			this._drumContainer,
			this._modContainer,
			this._preview,
		);
		private readonly _editorHeight: number = 481;
		private readonly _pianoKeys: HTMLDivElement[] = [];
		private readonly _pianoLabels: HTMLDivElement[] = [];
		private readonly _modFirstLabels: SVGTextElement[] = [];
		private readonly _modSecondLabels: SVGTextElement[] = [];
		private readonly _modCountLabels: SVGTextElement[] = [];
		private readonly _modCountRects: SVGRectElement[] = [];

		private _pitchHeight: number;
		private _pitchCount: number;
		//private _mouseX: number = 0;
		private _mouseY: number = 0;
		private _mouseDown: boolean = false;
		private _mouseOver: boolean = false;
		private _cursorPitch: number;
		private _playedPitch: number = -1;
		private _renderedScale: number = -1;
		private _renderedDrums: boolean = false;
		private _renderedMod: boolean = false;
		private _renderedKey: number = -1;
		private _renderedPitchCount: number = -1;

		public forceRender(): void {
			this._renderedScale = -1;
			this._render();
		}

		constructor(private _doc: SongDocument) {
			for (let i: number = 0; i < this._doc.windowPitchCount; i++) {
				const pianoLabel: HTMLDivElement = HTML.div({ class: "piano-label", style: "font-weight: bold; -webkit-text-stroke-width: 0; font-size: 11px; font-family: sans-serif; position: absolute; padding-left: 15px;" });
				const pianoKey: HTMLDivElement = HTML.div({ class: "piano-button", style: "background: gray;" }, pianoLabel);
				this._pianoContainer.appendChild(pianoKey);
				this._pianoLabels.push(pianoLabel);
				this._pianoKeys.push(pianoKey);
			}
			this._renderedPitchCount = this._doc.windowPitchCount;

			for (let i: number = 0; i < Config.drumCount; i++) {
				const scale: number = (1.0 - (i / Config.drumCount) * 0.35) * 100;
				const brightness: number = 1.0 + ((i - Config.drumCount / 2.0) / Config.drumCount) * 0.5;
				this._drumContainer.appendChild(HTML.div({ class: "drum-button", style: `background-size: ${scale}% ${scale}%; filter: brightness(${brightness})` }));
			}

			for (let i: number = 0; i < Config.modCount; i++) {


				const firstRowText: SVGTextElement = SVG.text({ class: "modulator-label", "text-anchor": "left", fill: ColorConfig.modLabelPrimaryText, style: "font-weight: bold; align-self: flex-start; transform-origin: center; transform: rotate(-90deg) translate(-19px, 39px); font-size: 11px; font-family: sans-serif;" });
				const secondRowText: SVGTextElement = SVG.text({ class: "modulator-label", "text-anchor": "left", fill: ColorConfig.modLabelPrimaryText, style: "font-weight: bold; align-self: flex-end; transform-origin: center; transform: rotate(-90deg) translate(-26px, 42px); font-size: 11px; font-family: sans-serif;" });
				const countText: SVGTextElement = SVG.text({ class: "modulator-inverse-label", fill: ColorConfig.modLabelPrimary, style: "font-weight: bold; align-self: flex-start; transform-origin: center; transform: rotate(-90deg) translate(4px, 13px); font-size: 11px; font-family: sans-serif;" });
				const countRect: SVGRectElement = SVG.rect({ width: "12px", height: "9px", fill: ColorConfig.indicatorPrimary, style: "pointer-events: none; transform: translate(4px, 4px);" });

				const firstRowSVG: SVGSVGElement = SVG.svg({ viewBox: "0 0 16 66", width: "16px", style: "pointer-events: none;" }, [
					firstRowText,
				]);
				const countSVG: SVGSVGElement = SVG.svg({ viewBox: "0 0 16 14", width: "16px", style: "pointer-events: none;" }, [
					countRect,
					countText,
				]);
				const secondRowSVG: SVGSVGElement = SVG.svg({ viewBox: "0 0 16 80", width: "16px", style: "pointer-events: none;" }, [
					secondRowText,
				]);

				const flexRow1: HTMLDivElement = HTML.div({ style: "display: flex; flex-direction: column; justify-content: space-between; pointer-events: none;" }, [
					countSVG,
					firstRowSVG,
				]);
				const flexRow2: HTMLDivElement = HTML.div({ style: "display: flex; flex-direction: column-reverse; justify-content: space-between; pointer-events: none;" }, [
					secondRowSVG,
				]);

				const flexContainer: HTMLDivElement = HTML.div({ style: "display: flex; flex-direction: row; justify-content: space-between; padding: 0px; width: 32px; height: 100%; overflow: hidden; pointer-events: none;" }, [
					flexRow1,
					flexRow2,
				]);
				
				const modKey: HTMLDivElement = HTML.div({ class: "modulator-button", style: "background: " + ColorConfig.modLabelPrimary + ";" }, flexContainer);
				this._modContainer.appendChild(modKey);
				this._modFirstLabels.push(firstRowText);
				this._modSecondLabels.push(secondRowText);
				this._modCountLabels.push(countText);
				this._modCountRects.push(countRect);
			}

			this.container.addEventListener("mousedown", this._whenMousePressed);
			document.addEventListener("mousemove", this._whenMouseMoved);
			document.addEventListener("mouseup", this._whenMouseReleased);
			this.container.addEventListener("mouseover", this._whenMouseOver);
			this.container.addEventListener("mouseout", this._whenMouseOut);

			this.container.addEventListener("touchstart", this._whenTouchPressed);
			this.container.addEventListener("touchmove", this._whenTouchMoved);
			this.container.addEventListener("touchend", this._whenTouchReleased);
			this.container.addEventListener("touchcancel", this._whenTouchReleased);

			this._doc.notifier.watch(this._documentChanged);
			this._documentChanged();
		}

		private _updateCursorPitch(): void {
			const scale: ReadonlyArray<boolean> = Config.scales[this._doc.song.scale].flags;
			const mousePitch: number = Math.max(0, Math.min(this._pitchCount - 1, this._pitchCount - (this._mouseY / this._pitchHeight)));
			if (scale[Math.floor(mousePitch) % 12] || this._doc.song.getChannelIsNoise(this._doc.channel)) {
				this._cursorPitch = Math.floor(mousePitch);
			} else {
				let topPitch: number = Math.floor(mousePitch) + 1;
				let bottomPitch: number = Math.floor(mousePitch) - 1;
				while (!scale[topPitch % 12]) {
					topPitch++;
				}
				while (!scale[(bottomPitch) % 12]) {
					bottomPitch--;
				}
				let topRange: number = topPitch;
				let bottomRange: number = bottomPitch + 1;
				if (topPitch % 12 == 0 || topPitch % 12 == 7) {
					topRange -= 0.5;
				}
				if (bottomPitch % 12 == 0 || bottomPitch % 12 == 7) {
					bottomRange += 0.5;
				}
				this._cursorPitch = mousePitch - bottomRange > topRange - mousePitch ? topPitch : bottomPitch;
			}
		}
<<<<<<< HEAD

=======
		
		private _playLiveInput(): void {
			const currentPitch: number = this._cursorPitch + this._doc.song.channels[this._doc.channel].octave * 12;
			if (this._playedPitch == currentPitch) return;
			this._playedPitch = currentPitch;
			this._doc.synth.liveInputDuration = Number.MAX_SAFE_INTEGER;
			this._doc.synth.liveInputPitches = [this._playedPitch];
			this._doc.synth.liveInputStarted = true;
		}
		
		private _releaseLiveInput(): void {
			this._playedPitch = -1;
			this._doc.synth.liveInputDuration = 0;
		}
		
>>>>>>> c861cbbd
		private _whenMouseOver = (event: MouseEvent): void => {
			if (this._mouseOver) return;
			this._mouseOver = true;
			this._updatePreview();
		}

		private _whenMouseOut = (event: MouseEvent): void => {
			if (!this._mouseOver) return;
			this._mouseOver = false;
			this._updatePreview();
		}

		private _whenMousePressed = (event: MouseEvent): void => {
			event.preventDefault();
			this._doc.synth.maintainLiveInput();
			this._mouseDown = true;
			const boundingRect: ClientRect = this.container.getBoundingClientRect();
<<<<<<< HEAD
			//this._mouseX = (event.clientX || event.pageX) - boundingRect.left;
			this._mouseY = ((event.clientY || event.pageY) - boundingRect.top) * this._editorHeight / (boundingRect.bottom - boundingRect.top);
			if (isNaN(this._mouseY)) this._mouseY = 0;
			this._doc.synth.liveInputPressed = true;
=======
    		//this._mouseX = (event.clientX || event.pageX) - boundingRect.left;
		    this._mouseY = ((event.clientY || event.pageY) - boundingRect.top) * this._editorHeight / (boundingRect.bottom - boundingRect.top);
		    if (isNaN(this._mouseY)) this._mouseY = 0;
			this._playLiveInput();
>>>>>>> c861cbbd
			this._updatePreview();
		}

		private _whenMouseMoved = (event: MouseEvent): void => {
			if (this._mouseDown || this._mouseOver) this._doc.synth.maintainLiveInput();
			const boundingRect: ClientRect = this.container.getBoundingClientRect();
			//this._mouseX = (event.clientX || event.pageX) - boundingRect.left;
			this._mouseY = ((event.clientY || event.pageY) - boundingRect.top) * this._editorHeight / (boundingRect.bottom - boundingRect.top);
			if (isNaN(this._mouseY)) this._mouseY = 0;
			this._updateCursorPitch();
			if (this._mouseDown) this._playLiveInput();
			this._updatePreview();
		}

		private _whenMouseReleased = (event: MouseEvent): void => {
			if (this._mouseDown) this._releaseLiveInput();
			this._mouseDown = false;
			this._updatePreview();
		}

		private _whenTouchPressed = (event: TouchEvent): void => {
			event.preventDefault();
			this._doc.synth.maintainLiveInput();
			this._mouseDown = true;
			const boundingRect: ClientRect = this.container.getBoundingClientRect();
			//this._mouseX = event.touches[0].clientX - boundingRect.left;
			this._mouseY = (event.touches[0].clientY - boundingRect.top) * this._editorHeight / (boundingRect.bottom - boundingRect.top);
			if (isNaN(this._mouseY)) this._mouseY = 0;
			this._updateCursorPitch();
			this._playLiveInput();
		}

		private _whenTouchMoved = (event: TouchEvent): void => {
			event.preventDefault();
			this._doc.synth.maintainLiveInput();
			const boundingRect: ClientRect = this.container.getBoundingClientRect();
			//this._mouseX = event.touches[0].clientX - boundingRect.left;
			this._mouseY = (event.touches[0].clientY - boundingRect.top) * this._editorHeight / (boundingRect.bottom - boundingRect.top);
			if (isNaN(this._mouseY)) this._mouseY = 0;
			this._updateCursorPitch();
			if (this._mouseDown) this._playLiveInput();
		}

		private _whenTouchReleased = (event: TouchEvent): void => {
			event.preventDefault();
			this._releaseLiveInput();
		}

		private _updatePreview(): void {
			this._preview.style.visibility = (!this._mouseOver || this._mouseDown) ? "hidden" : "visible";
			if (!this._mouseOver || this._mouseDown) return;

			const boundingRect: ClientRect = this.container.getBoundingClientRect();
			const pitchHeight: number = this._pitchHeight / (this._editorHeight / (boundingRect.bottom - boundingRect.top));

			this._preview.style.left = "0px";
			this._preview.style.top = pitchHeight * (this._pitchCount - this._cursorPitch - 1) + "px";
			this._preview.style.height = pitchHeight + "px";
		}

		private _documentChanged = (): void => {
			const isDrum: boolean = this._doc.song.getChannelIsNoise(this._doc.channel);
			const isMod: boolean = this._doc.song.getChannelIsMod(this._doc.channel);
			if (isDrum) {
				this._pitchHeight = 40;
				this._pitchCount = Config.drumCount;
			}
			else if (isMod) {
				this._pitchHeight = 80;
				this._pitchCount = Config.modCount;
			}
			else {
				this._pitchHeight = (this._editorHeight / this._doc.windowPitchCount);
				this._pitchCount = this._doc.windowPitchCount;
			}

			if (!isDrum && !isMod) {
				for (let i: number = this._renderedPitchCount; i < this._doc.windowPitchCount; i++) {
					const pianoLabel: HTMLDivElement = HTML.div({ class: "piano-label", style: "font-weight: bold; -webkit-text-stroke-width: 0; font-size: 11px; font-family: sans-serif; position: absolute; padding-left: 15px;" });
					const pianoKey: HTMLDivElement = HTML.div({ class: "piano-button", style: "background: gray;" }, pianoLabel);
					this._pianoContainer.appendChild(pianoKey);
					this._pianoLabels.push(pianoLabel);
					this._pianoKeys.push(pianoKey);
					this._renderedPitchCount++;
				}

				for (let i: number = this._renderedPitchCount; i > this._doc.windowPitchCount; i--) {
					this._pianoContainer.removeChild(this._pianoContainer.lastChild as Node);
					this._pianoLabels.pop();
					this._pianoKeys.pop();
				}
			}

			this._updateCursorPitch();
			if (this._mouseDown) this._playLiveInput();
			this._doc.synth.liveInputChannel = this._doc.channel;
			this._render();
		}

		private _render = (): void => {
			if (!this._doc.showLetters) return;

			const isDrum = this._doc.song.getChannelIsNoise(this._doc.channel);
			const isMod = this._doc.song.getChannelIsMod(this._doc.channel);

			if (this._renderedScale == this._doc.song.scale && this._renderedKey == this._doc.song.key && this._renderedDrums == isDrum && this._renderedMod == isMod) return;
			this._renderedScale = this._doc.song.scale;
			this._renderedKey = this._doc.song.key;
			this._renderedDrums = isDrum;
			this._renderedMod = isMod;
			const instrument: Instrument = this._doc.song.channels[this._doc.channel].instruments[this._doc.getCurrentInstrument()];

			this._pianoContainer.style.display = (isDrum || isMod) ? "none" : "flex";
			this._drumContainer.style.display = isDrum ? "flex" : "none";
			this._modContainer.style.display = isMod ? "flex" : "none";

			if (!isDrum && !isMod) {
				for (let j: number = 0; j < this._pitchCount; j++) {
					const pitchNameIndex: number = (j + Config.keys[this._doc.song.key].basePitch) % 12;
					const isWhiteKey: boolean = Config.keys[pitchNameIndex].isWhiteKey;
					this._pianoKeys[j].style.background = isWhiteKey ? ColorConfig.whitePianoKey : ColorConfig.blackPianoKey;
					if (!Config.scales[this._doc.song.scale].flags[j % 12]) {
						this._pianoKeys[j].classList.add("disabled");
						this._pianoLabels[j].style.display = "none";
					} else {
						this._pianoKeys[j].classList.remove("disabled");
						this._pianoLabels[j].style.display = "";

						let text: string;

						if (Config.keys[pitchNameIndex].isWhiteKey) {
							text = Config.keys[pitchNameIndex].name;
						} else {
							const shiftDir: number = Config.blackKeyNameParents[j % 12];
							text = Config.keys[(pitchNameIndex + 12 + shiftDir) % 12].name;
							if (shiftDir == 1) {
								text += "♭";
							} else if (shiftDir == -1) {
								text += "♯";
							}
						}

						const label: HTMLDivElement = this._pianoLabels[j];

						if ((j % 12) == 0) {
							text += Math.floor(j / 12) + this._doc.song.channels[this._doc.channel].octave;
							label.style.transform = "translate(-5px, 0px)";
						}
						else {
							label.style.transform = "translate(0px, 0px)";
						}

						
						label.style.color = Config.keys[pitchNameIndex].isWhiteKey ? "black" : "white";
						label.textContent = text;
					}
				}
			}
			else if (isMod) {
				let firstRow: string = "";
				let secondRow: string = "";
				let useFirstColor: string = ColorConfig.modLabelPrimaryText;
				let useSecondColor: string = ColorConfig.modLabelSecondaryText;
				let channelVal: number;
				let instrumentVal: number;
				for (let j: number = 0; j < Config.modCount; j++) {

					let usingSecondRow: boolean = true;
					let usingMod: boolean = true;

					switch (instrument.modStatuses[Config.modCount - j - 1]) {
						case ModStatus.msNone:
							firstRow = "Mod"
							usingSecondRow = false;
							useSecondColor = ColorConfig.modLabelSecondaryText;
							usingMod = false;
							break;
						case ModStatus.msForPitch:
							channelVal = instrument.modChannels[Config.modCount - j - 1] + 1;
							instrumentVal = instrument.modInstruments[Config.modCount - j - 1] + 1;

							if (this._doc.song.instrumentsPerChannel > 1) {
								if (channelVal >= 10 || instrumentVal >= 10) {
									firstRow = "P" + channelVal;
									firstRow += " I" + instrumentVal;
								}
								else {
									firstRow = "Pitch" + channelVal;
									firstRow += " Ins" + instrumentVal;
								}
							}
							else {
								firstRow = "Pitch " + channelVal;
							}
							break;
						case ModStatus.msForNoise:
							channelVal = instrument.modChannels[Config.modCount - j - 1] + 1;
							instrumentVal = instrument.modInstruments[Config.modCount - j - 1] + 1;

							if (this._doc.song.instrumentsPerChannel > 1) {

								if (channelVal >= 10 || instrumentVal >= 10) {
									firstRow = "N" + channelVal;
									firstRow += " I" + instrumentVal;
								}
								else {
									firstRow = "Noise" + channelVal;
									firstRow += " Ins" + instrumentVal;
								}
							}
							else {
								firstRow = "Noise " + channelVal;
							}
							break;
						case ModStatus.msForSong:
							firstRow = "Song";
							break;
					}

					// When unused, show name of mod on second row
					if (usingSecondRow) {
						switch (instrument.modSettings[Config.modCount - j - 1]) {
							case ModSetting.mstNone:
								useSecondColor = ColorConfig.modLabelSecondaryText;
								secondRow = "None";
								usingMod = false;
								break;
							case ModSetting.mstFilterCut:
								secondRow = "Filter Cut";
								break;
							case ModSetting.mstFilterPeak:
								secondRow = "Filter Peak";
								break;
							case ModSetting.mstFMFeedback:
								secondRow = "FM Feedback";
								break;
							case ModSetting.mstFMSlider1:
								secondRow = "FM 1";
								break;
							case ModSetting.mstFMSlider2:
								secondRow = "FM 2";
								break;
							case ModSetting.mstFMSlider3:
								secondRow = "FM 3";
								break;
							case ModSetting.mstFMSlider4:
								secondRow = "FM 4";
								break;
							case ModSetting.mstInsVolume:
								secondRow = "Volume";
								break;
							case ModSetting.mstNextBar:
								secondRow = "Next Bar";
								break;
							case ModSetting.mstPan:
								secondRow = "Pan";
								break;
							case ModSetting.mstDetune:
								secondRow = "Detune";
								break;
							case ModSetting.mstPulseWidth:
								secondRow = "Pulse Width";
								break;
							case ModSetting.mstReverb:
								secondRow = "Reverb";
								break;
							case ModSetting.mstSongVolume:
								secondRow = "Volume";
								break;
							case ModSetting.mstTempo:
								secondRow = "Tempo";
								break;
						}
					}

					const firstLabel: SVGTextElement = this._modFirstLabels[j];
					const secondLabel: SVGTextElement = this._modSecondLabels[j];
					const modCountLabel: SVGTextElement = this._modCountLabels[j];
					const modCountRect: SVGRectElement = this._modCountRects[j];
					firstLabel.style.fill = useFirstColor;
					firstLabel.textContent = firstRow;
					secondLabel.style.fill = useSecondColor;
					secondLabel.textContent = usingSecondRow ? secondRow : "Not set";
					modCountLabel.textContent = "" + (Config.modCount - j);
					modCountRect.style.fill = usingMod ? ColorConfig.indicatorPrimary : ColorConfig.modLabelSecondaryText;
				}
			}
			this._updatePreview();
		}
	}
}<|MERGE_RESOLUTION|>--- conflicted
+++ resolved
@@ -139,9 +139,6 @@
 				this._cursorPitch = mousePitch - bottomRange > topRange - mousePitch ? topPitch : bottomPitch;
 			}
 		}
-<<<<<<< HEAD
-
-=======
 		
 		private _playLiveInput(): void {
 			const currentPitch: number = this._cursorPitch + this._doc.song.channels[this._doc.channel].octave * 12;
@@ -157,7 +154,6 @@
 			this._doc.synth.liveInputDuration = 0;
 		}
 		
->>>>>>> c861cbbd
 		private _whenMouseOver = (event: MouseEvent): void => {
 			if (this._mouseOver) return;
 			this._mouseOver = true;
@@ -175,17 +171,10 @@
 			this._doc.synth.maintainLiveInput();
 			this._mouseDown = true;
 			const boundingRect: ClientRect = this.container.getBoundingClientRect();
-<<<<<<< HEAD
-			//this._mouseX = (event.clientX || event.pageX) - boundingRect.left;
-			this._mouseY = ((event.clientY || event.pageY) - boundingRect.top) * this._editorHeight / (boundingRect.bottom - boundingRect.top);
-			if (isNaN(this._mouseY)) this._mouseY = 0;
-			this._doc.synth.liveInputPressed = true;
-=======
     		//this._mouseX = (event.clientX || event.pageX) - boundingRect.left;
 		    this._mouseY = ((event.clientY || event.pageY) - boundingRect.top) * this._editorHeight / (boundingRect.bottom - boundingRect.top);
 		    if (isNaN(this._mouseY)) this._mouseY = 0;
 			this._playLiveInput();
->>>>>>> c861cbbd
 			this._updatePreview();
 		}
 
@@ -277,6 +266,8 @@
 					this._pianoLabels.pop();
 					this._pianoKeys.pop();
 				}
+
+				this._renderedPitchCount = this._doc.windowPitchCount;
 			}
 
 			this._updateCursorPitch();
