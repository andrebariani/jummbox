--- conflicted
+++ resolved
@@ -1,34 +1,19 @@
-<<<<<<< HEAD
-// Copyright (C) 2019 John Nesky, distributed under the MIT license.
-/// <reference path="EditorConfig.ts" />
-=======
 // Copyright (C) 2020 John Nesky, distributed under the MIT license.
 
 /// <reference path="../editor/html.ts" />
->>>>>>> 0de39c82
 
 namespace beepbox {
 	export interface ChannelColors extends BeepBoxOption {
 		readonly secondaryChannel: string;
-		readonly primaryChannel:   string;
+		readonly primaryChannel: string;
 		readonly secondaryNote: string;
 		readonly primaryNote: string;
 	}
 
 	export class ColorConfig {
-<<<<<<< HEAD
 		public static colorLookup: Map<number, ChannelColors> = new Map<number, ChannelColors>();
 
-		/*
-		public static readonly pitchChannelColors: DictionaryArray<ChannelColors> = toNameMap([
-			{name: "cyan",   channelDim: "#0099a1", channelBright: "#25f3ff", noteDim: "#00bdc7", noteBright: "#92f9ff"},
-			{name: "yellow", channelDim: "#a1a100", channelBright: "#ffff25", noteDim: "#c7c700", noteBright: "#ffff92"},
-			{name: "orange", channelDim: "#c75000", channelBright: "#ff9752", noteDim: "#ff771c", noteBright: "#ffcdab"},
-			{name: "green",  channelDim: "#00a100", channelBright: "#50ff50", noteDim: "#00c700", noteBright: "#a0ffa0"},
-			{name: "purple", channelDim: "#d020d0", channelBright: "#ff90ff", noteDim: "#e040e0", noteBright: "#ffc0ff"},
-			{name: "blue",   channelDim: "#7777b0", channelBright: "#a0a0ff", noteDim: "#8888d0", noteBright: "#d0d0ff"},
-=======
-		public static readonly themes: {[name: string]: string} = {
+		public static readonly themes: { [name: string]: string } = {
 			"dark classic": `
 				:root {
 					--page-margin: black;
@@ -49,6 +34,21 @@
 					--fifth-note: #468;
 					--white-piano-key: #bbb;
 					--black-piano-key: #444;
+					--use-color-formula: false;
+					--track-editor-bg-pitch: #444;
+					--track-editor-bg-pitch-dim: #333;
+					--track-editor-bg-noise: #444;
+					--track-editor-bg-noise-dim: #333;
+					--track-editor-bg-mod: #234;
+					--track-editor-bg-mod-dim: #123;
+					--multiplicative-mod-silder: #456;
+					--overwriting-mod-slider: #654;
+					--indicator-primary: #74f;
+					--indicator-secondary: #444;
+					--select2-opt-group: #585858;
+					--input-box-outline: #333;
+					--mute-button-normal: #ffa033;
+					--mute-button-mod: #9a6bff;
 					--pitch1-secondary-channel: #0099a1;
 					--pitch1-primary-channel:   #25f3ff;
 					--pitch1-secondary-note:    #00bdc7;
@@ -73,6 +73,22 @@
 					--pitch6-primary-channel:   #a0a0ff;
 					--pitch6-secondary-note:    #8888d0;
 					--pitch6-primary-note:      #d0d0ff;
+					--pitch7-secondary-channel: #8AA100;
+					--pitch7-primary-channel:   #DEFF25;
+					--pitch7-secondary-note:	  #AAC700;
+					--pitch7-primary-note:			#E6FF92;
+					--pitch8-secondary-channel: #DF0019;
+					--pitch8-primary-channel:   #FF98A4;
+					--pitch8-secondary-note:    #FF4E63;
+					--pitch8-primary-note:      #FFB2BB;
+					--pitch9-secondary-channel: #00A170;
+					--pitch9-primary-channel:   #50FFC9;
+					--pitch9-secondary-note:    #00C78A;
+					--pitch9-primary-note:			#83FFD9;
+					--pitch10-secondary-channel:#A11FFF;
+					--pitch10-primary-channel:  #CE8BFF;
+					--pitch10-secondary-note:   #B757FF;
+					--pitch10-primary-note:     #DFACFF;
 					--noise1-secondary-channel: #6f6f6f;
 					--noise1-primary-channel:   #aaaaaa;
 					--noise1-secondary-note:    #a7a7a7;
@@ -85,13 +101,150 @@
 					--noise3-primary-channel:   #77aadd;
 					--noise3-secondary-note:    #6f9fcf;
 					--noise3-primary-note:      #bbd7ff;
+					--noise4-secondary-channel: #6B3E8E;
+					--noise4-primary-channel:   #AF82D2;
+					--noise4-secondary-note:    #9E71C1;
+					--noise4-primary-note:      #D4C1EA;
+          --mod1-secondary-channel:   #339955;
+					--mod1-primary-channel:     #77fc55;
+					--mod1-secondary-note:      #77ff8a;
+					--mod1-primary-note:        #cdffee;
+					--mod2-secondary-channel:   #993355;
+					--mod2-primary-channel:     #f04960;
+					--mod2-secondary-note:      #f057a0;
+					--mod2-primary-note:        #ffb8de;
+					--mod3-secondary-channel:   #553399;
+					--mod3-primary-channel:     #8855fc;
+					--mod3-secondary-note:      #aa64ff;
+					--mod3-primary-note:			  #f8ddff;
+					--mod4-secondary-channel:   #a86436;
+					--mod4-primary-channel:     #c8a825;
+					--mod4-secondary-note:      #e8ba46;
+					--mod4-primary-note:        #fff6d3;
+					--mod-label-primary:        #999;
+					--mod-label-secondary-text: #333;
+					--mod-label-primary-text:   black;
+
+				}
+			`,
+			"dark competition": `
+				:root {
+					--page-margin: black;
+					--editor-background: black;
+					--hover-preview: #ddd;
+					--playhead: #ddd;
+					--primary-text: #ddd;
+					--secondary-text: #8e695b;
+					--inverted-text: black;
+					--text-selection: rgba(169,0,255,0.99);
+					--box-selection-fill: rgba(221,221,221,0.2);
+					--loop-accent: #bf15ba;
+					--link-accent: #f888ff;
+					--ui-widget-background: #443a3a;
+					--ui-widget-focus: #777;
+					--pitch-background: #353333;
+					--tonic: #884a44;
+					--fifth-note: #415498;
+					--white-piano-key: #bbb;
+					--black-piano-key: #444;
+					--use-color-formula: false;
+					--track-editor-bg-pitch: #444;
+					--track-editor-bg-pitch-dim: #333;
+					--track-editor-bg-noise: #444;
+					--track-editor-bg-noise-dim: #333;
+					--track-editor-bg-mod: #234;
+					--track-editor-bg-mod-dim: #123;
+					--multiplicative-mod-silder: #456;
+					--overwriting-mod-slider: #654;
+					--indicator-primary: #74f;
+					--indicator-secondary: #444;
+					--select2-opt-group: #585858;
+					--input-box-outline: #333;
+					--mute-button-normal: #ffa033;
+					--mute-button-mod: #9a6bff;
+					--pitch1-secondary-channel: #0099a1;
+					--pitch1-primary-channel:   #25f3ff;
+					--pitch1-secondary-note:    #00bdc7;
+					--pitch1-primary-note:      #92f9ff;
+					--pitch2-secondary-channel: #a1a100;
+					--pitch2-primary-channel:   #ffff25;
+					--pitch2-secondary-note:    #c7c700;
+					--pitch2-primary-note:      #ffff92;
+					--pitch3-secondary-channel: #c75000;
+					--pitch3-primary-channel:   #ff9752;
+					--pitch3-secondary-note:    #ff771c;
+					--pitch3-primary-note:      #ffcdab;
+					--pitch4-secondary-channel: #00a100;
+					--pitch4-primary-channel:   #50ff50;
+					--pitch4-secondary-note:    #00c700;
+					--pitch4-primary-note:      #a0ffa0;
+					--pitch5-secondary-channel: #d020d0;
+					--pitch5-primary-channel:   #ff90ff;
+					--pitch5-secondary-note:    #e040e0;
+					--pitch5-primary-note:      #ffc0ff;
+					--pitch6-secondary-channel: #7777b0;
+					--pitch6-primary-channel:   #a0a0ff;
+					--pitch6-secondary-note:    #8888d0;
+					--pitch6-primary-note:      #d0d0ff;
+					--pitch7-secondary-channel: #8AA100;
+					--pitch7-primary-channel:   #DEFF25;
+					--pitch7-secondary-note:	  #AAC700;
+					--pitch7-primary-note:			#E6FF92;
+					--pitch8-secondary-channel: #DF0019;
+					--pitch8-primary-channel:   #FF98A4;
+					--pitch8-secondary-note:    #FF4E63;
+					--pitch8-primary-note:      #FFB2BB;
+					--pitch9-secondary-channel: #00A170;
+					--pitch9-primary-channel:   #50FFC9;
+					--pitch9-secondary-note:    #00C78A;
+					--pitch9-primary-note:			#83FFD9;
+					--pitch10-secondary-channel:#A11FFF;
+					--pitch10-primary-channel:  #CE8BFF;
+					--pitch10-secondary-note:   #B757FF;
+					--pitch10-primary-note:     #DFACFF;
+					--noise1-secondary-channel: #6f6f6f;
+					--noise1-primary-channel:   #aaaaaa;
+					--noise1-secondary-note:    #a7a7a7;
+					--noise1-primary-note:      #e0e0e0;
+					--noise2-secondary-channel: #996633;
+					--noise2-primary-channel:   #ddaa77;
+					--noise2-secondary-note:    #cc9966;
+					--noise2-primary-note:      #f0d0bb;
+					--noise3-secondary-channel: #4a6d8f;
+					--noise3-primary-channel:   #77aadd;
+					--noise3-secondary-note:    #6f9fcf;
+					--noise3-primary-note:      #bbd7ff;
+					--noise4-secondary-channel: #6B3E8E;
+					--noise4-primary-channel:   #AF82D2;
+					--noise4-secondary-note:    #9E71C1;
+					--noise4-primary-note:      #D4C1EA;
+          --mod1-secondary-channel:   #339955;
+					--mod1-primary-channel:     #77fc55;
+					--mod1-secondary-note:      #77ff8a;
+					--mod1-primary-note:        #cdffee;
+					--mod2-secondary-channel:   #993355;
+					--mod2-primary-channel:     #f04960;
+					--mod2-secondary-note:      #f057a0;
+					--mod2-primary-note:        #ffb8de;
+					--mod3-secondary-channel:   #553399;
+					--mod3-primary-channel:     #8855fc;
+					--mod3-secondary-note:      #aa64ff;
+					--mod3-primary-note:			  #f8ddff;
+					--mod4-secondary-channel:   #a86436;
+					--mod4-primary-channel:     #c8a825;
+					--mod4-secondary-note:      #e8ba46;
+					--mod4-primary-note:        #fff6d3;
+					--mod-label-primary:        #999;
+					--mod-label-secondary-text: #333;
+					--mod-label-primary-text:   black;
+
 				}
 			`,
 			"light classic": `
 				:root {
 					-webkit-text-stroke-width: 0.5px;
 					--page-margin: #685d88;
-					--editor-background: #d6d3df;
+					--editor-background: white;
 					--hover-preview: black;
 					--playhead: rgba(0,0,0,0.5);
 					--primary-text: black;
@@ -101,53 +254,227 @@
 					--box-selection-fill: rgba(0,0,0,0.1);
 					--loop-accent: #98f;
 					--link-accent: #74f;
-					--ui-widget-background: #fff;
+					--ui-widget-background: #ececec;
 					--ui-widget-focus: #eee;
-					--pitch-background: #f7f7f7;
-					--tonic: #ffe7cf;
-					--fifth-note: #def;
+					--pitch-background: #ececec;
+					--tonic: #f0d6b6;
+					--fifth-note: #bbddf0;
 					--white-piano-key: #eee;
 					--black-piano-key: #666;
-					--pitch1-secondary-channel: #5BD5EB;
+					--use-color-formula: false;
+					--track-editor-bg-pitch: #ececec;
+					--track-editor-bg-pitch-dim: #fdfdfd;
+					--track-editor-bg-noise: #ececec;
+					--track-editor-bg-noise-dim: #fdfdfd;
+					--track-editor-bg-mod: #dbecfd;
+					--track-editor-bg-mod-dim: #ecfdff;
+					--multiplicative-mod-silder: #789;
+					--overwriting-mod-slider: #987;
+					--indicator-primary: #98f;
+					--indicator-secondary: #cde;
+					--select2-opt-group: #cecece;
+					--input-box-outline: #ddd;
+					--mute-button-normal: #c0b47f;
+					--mute-button-mod: #bd7fc0;
+					--pitch1-secondary-channel: #6CD9ED;
 					--pitch1-primary-channel:   #00A0BD;
-					--pitch1-secondary-note:    #4BD1E9;
+					--pitch1-secondary-note:    #34C2DC;
 					--pitch1-primary-note:      #00758A;
 					--pitch2-secondary-channel: #E3C941;
 					--pitch2-primary-channel:   #B49700;
-					--pitch2-secondary-note:    #DDC43A;
+					--pitch2-secondary-note:    #D1B628;
 					--pitch2-primary-note:      #836E00;
-					--pitch3-secondary-channel: #FF924F;
+					--pitch3-secondary-channel: #FF9D61;
 					--pitch3-primary-channel:   #E14E00;
-					--pitch3-secondary-note:    #FF9156;
+					--pitch3-secondary-note:    #F67D3C;
 					--pitch3-primary-note:      #B64000;
-					--pitch4-secondary-channel: #37DF37;
+					--pitch4-secondary-channel: #4BE24B;
 					--pitch4-primary-channel:   #00A800;
-					--pitch4-secondary-note:    #41D641;
+					--pitch4-secondary-note:    #2DC82D;
 					--pitch4-primary-note:      #008000;
-					--pitch5-secondary-channel: #FF83FF;
+					--pitch5-secondary-channel: #FF90FF;
 					--pitch5-primary-channel:   #E12EDF;
-					--pitch5-secondary-note:    #F189F1;
+					--pitch5-secondary-note:    #EC6EEC;
 					--pitch5-primary-note:      #A600A5;
-					--pitch6-secondary-channel: #ADADFE;
+					--pitch6-secondary-channel: #B5B5FE;
 					--pitch6-primary-channel:   #6969FD;
-					--pitch6-secondary-note:    #A5A5FE;
+					--pitch6-secondary-note:    #9393FE;
 					--pitch6-primary-note:      #4A4AD7;
-					--noise1-secondary-channel: #BABABA;
+					--pitch7-secondary-channel: #CBE24B;
+					--pitch7-primary-channel:   #8EA800;
+					--pitch7-secondary-note:    #B0C82D;
+					--pitch7-primary-note:      #6C8000;
+					--pitch8-secondary-channel: #FF90A4;
+					--pitch8-primary-channel:   #E12E4D;
+					--pitch8-secondary-note:    #EC6E85;
+					--pitch8-primary-note:      #A6001D;
+					--pitch9-secondary-channel: #41E3B5;
+					--pitch9-primary-channel:   #00B481;
+					--pitch9-secondary-note:    #28D1A1;
+					--pitch9-primary-note:      #00835E;
+					--pitch10-secondary-channel:#CA77FF;
+					--pitch10-primary-channel:  #9609FF;
+					--pitch10-secondary-note:   #B54FFF;
+					--pitch10-primary-note:     #8400E3;
+					--noise1-secondary-channel: #C1C1C1;
 					--noise1-primary-channel:   #898989;
-					--noise1-secondary-note:    #BDBDBD;
+					--noise1-secondary-note:    #ADADAD;
 					--noise1-primary-note:      #6C6C6C;
-					--noise2-secondary-channel: #E5B37F;
+					--noise2-secondary-channel: #E8BB8C;
 					--noise2-primary-channel:   #BD7D3A;
-					--noise2-secondary-note:    #D9B48D;
+					--noise2-secondary-note:    #D1A374;
 					--noise2-primary-note:      #836342;
-					--noise3-secondary-channel: #90BDE9;
+					--noise3-secondary-channel: #9BC4EB;
 					--noise3-primary-channel:   #4481BE;
-					--noise3-secondary-note:    #94B7DC;
+					--noise3-secondary-note:    #7CA7D3;
 					--noise3-primary-note:      #476685;
+					--noise4-secondary-channel: #C5A5E0;
+					--noise4-primary-channel:   #8553AE;
+					--noise4-secondary-note:    #AB87C8;
+					--noise4-primary-note:      #684F7D;
+					--mod1-secondary-channel:   #339955;
+					--mod1-primary-channel:     #77dd55;
+					--mod1-secondary-note:      #77ff8a;
+					--mod1-primary-note:        #2ad84a;
+					--mod2-secondary-channel:   #993355;
+					--mod2-primary-channel:     #f04960;
+					--mod2-secondary-note:      #f057a0;
+					--mod2-primary-note:        #ba124a;
+					--mod3-secondary-channel:   #553399;
+					--mod3-primary-channel:     #8855fc;
+					--mod3-secondary-note:      #aa64ff;
+					--mod3-primary-note:        #7a1caa;
+					--mod4-secondary-channel:   #a86436;
+					--mod4-primary-channel:     #c8a825;
+					--mod4-secondary-note:      #e8ba46;
+					--mod4-primary-note:        #a86810;
+					--mod-label-primary:        #dddddd;
+					--mod-label-secondary-text: #777;
+					--mod-label-primary-text:   black;
+				}
+				
+				.beepboxEditor button, .beepboxEditor select {
+					box-shadow: inset 0 0 0 1px var(--secondary-text);
+				}
+
+				.select2-selection__rendered {
+					box-shadow: inset 0 0 0 1px var(--secondary-text);
+				}
+			`,
+			"jummbox classic": `
+				:root {
+					--page-margin: #040410;
+					--editor-background: #040410;
+					--hover-preview: white;
+					--playhead: rgba(255, 255, 255, 0.9);
+					--primary-text: white;
+					--secondary-text: #84859a;
+					--inverted-text: black;
+					--text-selection: rgba(119,68,255,0.99);
+					--box-selection-fill: #044b94;
+					--loop-accent: #74f;
+					--link-accent: #98f;
+					--ui-widget-background: #393e4f;
+					--ui-widget-focus: #6d6886;
+					--pitch-background: #393e4f;
+					--tonic: #725491;
+					--fifth-note: #54547a;
+					--white-piano-key: #eee;
+					--black-piano-key: #666;
+					--use-color-formula: true;
+					--track-editor-bg-pitch: #393e4f;
+					--track-editor-bg-pitch-dim: #1c1d28;
+					--track-editor-bg-noise: #3d3535;
+					--track-editor-bg-noise-dim: #161313;
+					--track-editor-bg-mod: #283560;
+					--track-editor-bg-mod-dim: #0a101f;
+					--multiplicative-mod-silder: #606c9f;
+					--overwriting-mod-slider: #6850b5;
+					--indicator-primary: #9c64f7;
+					--indicator-secondary: #393e4f;
+					--select2-opt-group: #5d576f;
+					--input-box-outline: #222;
+					--mute-button-normal: #dda85d;
+					--mute-button-mod: #886eae;
+					--mod-label-primary: #282840;
+					--mod-label-secondary-text: rgb(87, 86, 120);
+					--mod-label-primary-text: white;
+					--pitch-secondary-channel-hue: 0;
+					--pitch-secondary-channel-hue-scale: 6.1;
+					--pitch-secondary-channel-sat: 83.3;
+					--pitch-secondary-channel-sat-scale: 0.1;
+					--pitch-secondary-channel-lum: 40;
+					--pitch-secondary-channel-lum-scale: 0.05;
+					--pitch-primary-channel-hue: 0;
+					--pitch-primary-channel-hue-scale: 6.1;
+					--pitch-primary-channel-sat: 100;
+					--pitch-primary-channel-sat-scale: 0.1;
+					--pitch-primary-channel-lum: 67.5;
+					--pitch-primary-channel-lum-scale: 0.05;
+					--pitch-secondary-note-hue: 0;
+					--pitch-secondary-note-hue-scale: 6.1;
+					--pitch-secondary-note-sat: 93.9;
+					--pitch-secondary-note-sat-scale: 0.1;
+					--pitch-secondary-note-lum: 25;
+					--pitch-secondary-note-lum-scale: 0.05;
+					--pitch-primary-note-hue: 0;
+					--pitch-primary-note-hue-scale: 6.1;
+					--pitch-primary-note-sat: 100;
+					--pitch-primary-note-sat-scale: 0.05;
+					--pitch-primary-note-lum: 85.6;
+					--pitch-primary-note-lum-scale: 0.025;
+					--noise-secondary-channel-hue: 0;
+					--noise-secondary-channel-hue-scale: 2;
+					--noise-secondary-channel-sat: 25;
+					--noise-secondary-channel-sat-scale: 0;
+					--noise-secondary-channel-lum: 42;
+					--noise-secondary-channel-lum-scale: 0;
+					--noise-primary-channel-hue: 0;
+					--noise-primary-channel-hue-scale: 2;
+					--noise-primary-channel-sat: 33;
+					--noise-primary-channel-sat-scale: 0;
+					--noise-primary-channel-lum: 63.5;
+					--noise-primary-channel-lum-scale: 0;
+					--noise-secondary-note-hue: 0;
+					--noise-secondary-note-hue-scale: 2;
+					--noise-secondary-note-sat: 33.5;
+					--noise-secondary-note-sat-scale: 0;
+					--noise-secondary-note-lum: 55;
+					--noise-secondary-note-lum-scale: 0;
+					--noise-primary-note-hue: 0;
+					--noise-primary-note-hue-scale: 2;
+					--noise-primary-note-sat: 46.5;
+					--noise-primary-note-sat-scale: 0;
+					--noise-primary-note-lum: 74;
+					--noise-primary-note-lum-scale: 0;
+					--mod-secondary-channel-hue: 192;
+					--mod-secondary-channel-hue-scale: 1.5;
+					--mod-secondary-channel-sat: 88;
+					--mod-secondary-channel-sat-scale: 0;
+					--mod-secondary-channel-lum: 50;
+					--mod-secondary-channel-lum-scale: 0;
+					--mod-primary-channel-hue: 192;
+					--mod-primary-channel-hue-scale: 1.5;
+					--mod-primary-channel-sat: 96;
+					--mod-primary-channel-sat-scale: 0;
+					--mod-primary-channel-lum: 80;
+					--mod-primary-channel-lum-scale: 0;
+					--mod-secondary-note-hue: 192;
+					--mod-secondary-note-hue-scale: 1.5;
+					--mod-secondary-note-sat: 92;
+					--mod-secondary-note-sat-scale: 0;
+					--mod-secondary-note-lum: 55;
+					--mod-secondary-note-lum-scale: 0;
+					--mod-primary-note-hue: 192;
+					--mod-primary-note-hue-scale: 1.5;
+					--mod-primary-note-sat: 96;
+					--mod-primary-note-sat-scale: 0;
+					--mod-primary-note-lum: 85;
+					--mod-primary-note-lum-scale: 0;
 				}
 			`,
 		};
-		
+
 		public static readonly pageMargin: string = "var(--page-margin)";
 		public static readonly editorBackground: string = "var(--editor-background)";
 		public static readonly hoverPreview: string = "var(--hover-preview)";
@@ -166,143 +493,400 @@
 		public static readonly fifthNote: string = "var(--fifth-note)";
 		public static readonly whitePianoKey: string = "var(--white-piano-key)";
 		public static readonly blackPianoKey: string = "var(--black-piano-key)";
-		
+		public static readonly useColorFormula: string = "var(--use-color-formula)";
+		public static readonly pitchSecondaryChannelHue: string = "var(--pitch-secondary-channel-hue)";
+		public static readonly pitchSecondaryChannelHueScale: string = "var(--pitch-secondary-channel-hue-scale)";
+		public static readonly pitchSecondaryChannelSat: string = "var(--pitch-secondary-channel-sat)";
+		public static readonly pitchSecondaryChannelSatScale: string = "var(--pitch-secondary-channel-sat-scale)";
+		public static readonly pitchSecondaryChannelLum: string = "var(--pitch-secondary-channel-lum)";
+		public static readonly pitchSecondaryChannelLumScale: string = "var(--pitch-secondary-channel-lum-scale)";
+		public static readonly pitchPrimaryChannelHue: string = "var(--pitch-primary-channel-hue)";
+		public static readonly pitchPrimaryChannelHueScale: string = "var(--pitch-primary-channel-hue-scale)";
+		public static readonly pitchPrimaryChannelSat: string = "var(--pitch-primary-channel-sat)";
+		public static readonly pitchPrimaryChannelSatScale: string = "var(--pitch-primary-channel-sat-scale)";
+		public static readonly pitchPrimaryChannelLum: string = "var(--pitch-primary-channel-lum)";
+		public static readonly pitchPrimaryChannelLumScale: string = "var(--pitch-primary-channel-lum-scale)";
+		public static readonly pitchSecondaryNoteHue: string = "var(--pitch-secondary-note-hue)";
+		public static readonly pitchSecondaryNoteHueScale: string = "var(--pitch-secondary-note-hue-scale)";
+		public static readonly pitchSecondaryNoteSat: string = "var(--pitch-secondary-note-sat)";
+		public static readonly pitchSecondaryNoteSatScale: string = "var(--pitch-secondary-note-sat-scale)";
+		public static readonly pitchSecondaryNoteLum: string = "var(--pitch-secondary-note-lum)";
+		public static readonly pitchSecondaryNoteLumScale: string = "var(--pitch-secondary-note-lum-scale)";
+		public static readonly pitchPrimaryNoteHue: string = "var(--pitch-primary-note-hue)";
+		public static readonly pitchPrimaryNoteHueScale: string = "var(--pitch-primary-note-hue-scale)";
+		public static readonly pitchPrimaryNoteSat: string = "var(--pitch-primary-note-sat)";
+		public static readonly pitchPrimaryNoteSatScale: string = "var(--pitch-primary-note-sat-scale)";
+		public static readonly pitchPrimaryNoteLum: string = "var(--pitch-primary-note-lum)";
+		public static readonly pitchPrimaryNoteLumScale: string = "var(--pitch-primary-note-lum-scale)";
+		public static readonly modSecondaryChannelHue: string = "var(--mod-secondary-channel-hue)";
+		public static readonly modSecondaryChannelHueScale: string = "var(--mod-secondary-channel-hue-scale)";
+		public static readonly modSecondaryChannelSat: string = "var(--mod-secondary-channel-sat)";
+		public static readonly modSecondaryChannelSatScale: string = "var(--mod-secondary-channel-sat-scale)";
+		public static readonly modSecondaryChannelLum: string = "var(--mod-secondary-channel-lum)";
+		public static readonly modSecondaryChannelLumScale: string = "var(--mod-secondary-channel-lum-scale)";
+		public static readonly modPrimaryChannelHue: string = "var(--mod-primary-channel-hue)";
+		public static readonly modPrimaryChannelHueScale: string = "var(--mod-primary-channel-hue-scale)";
+		public static readonly modPrimaryChannelSat: string = "var(--mod-primary-channel-sat)";
+		public static readonly modPrimaryChannelSatScale: string = "var(--mod-primary-channel-sat-scale)";
+		public static readonly modPrimaryChannelLum: string = "var(--mod-primary-channel-lum)";
+		public static readonly modPrimaryChannelLumScale: string = "var(--mod-primary-channel-lum-scale)";
+		public static readonly modSecondaryNoteHue: string = "var(--mod-secondary-note-hue)";
+		public static readonly modSecondaryNoteHueScale: string = "var(--mod-secondary-note-hue-scale)";
+		public static readonly modSecondaryNoteSat: string = "var(--mod-secondary-note-sat)";
+		public static readonly modSecondaryNoteSatScale: string = "var(--mod-secondary-note-sat-scale)";
+		public static readonly modSecondaryNoteLum: string = "var(--mod-secondary-note-lum)";
+		public static readonly modSecondaryNoteLumScale: string = "var(--mod-secondary-note-lum-scale)";
+		public static readonly modPrimaryNoteHue: string = "var(--mod-primary-note-hue)";
+		public static readonly modPrimaryNoteHueScale: string = "var(--mod-primary-note-hue-scale)";
+		public static readonly modPrimaryNoteSat: string = "var(--mod-primary-note-sat)";
+		public static readonly modPrimaryNoteSatScale: string = "var(--mod-primary-note-sat-scale)";
+		public static readonly modPrimaryNoteLum: string = "var(--mod-primary-note-lum)";
+		public static readonly modPrimaryNoteLumScale: string = "var(--mod-primary-note-lum-scale)";
+		public static readonly noiseSecondaryChannelHue: string = "var(--noise-secondary-channel-hue)";
+		public static readonly noiseSecondaryChannelHueScale: string = "var(--noise-secondary-channel-hue-scale)";
+		public static readonly noiseSecondaryChannelSat: string = "var(--noise-secondary-channel-sat)";
+		public static readonly noiseSecondaryChannelSatScale: string = "var(--noise-secondary-channel-sat-scale)";
+		public static readonly noiseSecondaryChannelLum: string = "var(--noise-secondary-channel-lum)";
+		public static readonly noiseSecondaryChannelLumScale: string = "var(--noise-secondary-channel-lum-scale)";
+		public static readonly noisePrimaryChannelHue: string = "var(--noise-primary-channel-hue)";
+		public static readonly noisePrimaryChannelHueScale: string = "var(--noise-primary-channel-hue-scale)";
+		public static readonly noisePrimaryChannelSat: string = "var(--noise-primary-channel-sat)";
+		public static readonly noisePrimaryChannelSatScale: string = "var(--noise-primary-channel-sat-scale)";
+		public static readonly noisePrimaryChannelLum: string = "var(--noise-primary-channel-lum)";
+		public static readonly noisePrimaryChannelLumScale: string = "var(--noise-primary-channel-lum-scale)";
+		public static readonly noiseSecondaryNoteHue: string = "var(--noise-secondary-note-hue)";
+		public static readonly noiseSecondaryNoteHueScale: string = "var(--noise-secondary-note-hue-scale)";
+		public static readonly noiseSecondaryNoteSat: string = "var(--noise-secondary-note-sat)";
+		public static readonly noiseSecondaryNoteSatScale: string = "var(--noise-secondary-note-sat-scale)";
+		public static readonly noiseSecondaryNoteLum: string = "var(--noise-secondary-note-lum)";
+		public static readonly noiseSecondaryNoteLumScale: string = "var(--noise-secondary-note-lum-scale)";
+		public static readonly noisePrimaryNoteHue: string = "var(--noise-primary-note-hue)";
+		public static readonly noisePrimaryNoteHueScale: string = "var(--noise-primary-note-hue-scale)";
+		public static readonly noisePrimaryNoteSat: string = "var(--noise-primary-note-sat)";
+		public static readonly noisePrimaryNoteSatScale: string = "var(--noise-primary-note-sat-scale)";
+		public static readonly noisePrimaryNoteLum: string = "var(--noise-primary-note-lum)";
+		public static readonly noisePrimaryNoteLumScale: string = "var(--noise-primary-note-lum-scale)";
+		public static readonly trackEditorBgPitch: string = "var(--track-editor-bg-pitch)";
+		public static readonly trackEditorBgPitchDim: string = "var(--track-editor-bg-pitch-dim)";
+		public static readonly trackEditorBgNoise: string = "var(--track-editor-bg-noise)";
+		public static readonly trackEditorBgNoiseDim: string = "var(--track-editor-bg-noise-dim)";
+		public static readonly trackEditorBgMod: string = "var(--track-editor-bg-mod)";
+		public static readonly trackEditorBgModDim: string = "var(--track-editor-bg-mod-dim)";
+		public static readonly multiplicativeModSlider: string = "var(--multiplicative-mod-slider)";
+		public static readonly overwritingModSlider: string = "var(--overwriting-mod-slider)";
+		public static readonly indicatorPrimary: string = "var(--indicator-primary)";
+		public static readonly indicatorSecondary: string = "var(--indicator-secondary)";
+		public static readonly select2OptGroup: string = "var(--select2-opt-group)";
+		public static readonly inputBoxOutline: string = "var(--input-box-outline)";
+		public static readonly muteButtonNormal: string = "var(--mute-button-normal)";
+		public static readonly muteButtonMod: string = "var(--mute-button-mod)";
+		public static readonly modLabelPrimary: string = "var(--mod-label-primary)";
+		public static readonly modLabelSecondaryText: string = "var(--mod-label-secondary-text)";
+		public static readonly modLabelPrimaryText: string = "var(--mod-label-primary-text)";
+
 		public static readonly pitchChannels: DictionaryArray<ChannelColors> = toNameMap([
 			{
 				name: "pitch1", // cyan
 				secondaryChannel: "var(--pitch1-secondary-channel)",
-				primaryChannel:   "var(--pitch1-primary-channel)",
-				secondaryNote:    "var(--pitch1-secondary-note)",
-				primaryNote:      "var(--pitch1-primary-note)",
+				primaryChannel: "var(--pitch1-primary-channel)",
+				secondaryNote: "var(--pitch1-secondary-note)",
+				primaryNote: "var(--pitch1-primary-note)",
 			}, {
 				name: "pitch2", // yellow
 				secondaryChannel: "var(--pitch2-secondary-channel)",
-				primaryChannel:   "var(--pitch2-primary-channel)",
-				secondaryNote:    "var(--pitch2-secondary-note)",
-				primaryNote:      "var(--pitch2-primary-note)",
+				primaryChannel: "var(--pitch2-primary-channel)",
+				secondaryNote: "var(--pitch2-secondary-note)",
+				primaryNote: "var(--pitch2-primary-note)",
 			}, {
 				name: "pitch3", // orange
 				secondaryChannel: "var(--pitch3-secondary-channel)",
-				primaryChannel:   "var(--pitch3-primary-channel)",
-				secondaryNote:    "var(--pitch3-secondary-note)",
-				primaryNote:      "var(--pitch3-primary-note)",
+				primaryChannel: "var(--pitch3-primary-channel)",
+				secondaryNote: "var(--pitch3-secondary-note)",
+				primaryNote: "var(--pitch3-primary-note)",
 			}, {
 				name: "pitch4", // green
 				secondaryChannel: "var(--pitch4-secondary-channel)",
-				primaryChannel:   "var(--pitch4-primary-channel)",
-				secondaryNote:    "var(--pitch4-secondary-note)",
-				primaryNote:      "var(--pitch4-primary-note)",
+				primaryChannel: "var(--pitch4-primary-channel)",
+				secondaryNote: "var(--pitch4-secondary-note)",
+				primaryNote: "var(--pitch4-primary-note)",
 			}, {
 				name: "pitch5", // purple
 				secondaryChannel: "var(--pitch5-secondary-channel)",
-				primaryChannel:   "var(--pitch5-primary-channel)",
-				secondaryNote:    "var(--pitch5-secondary-note)",
-				primaryNote:      "var(--pitch5-primary-note)",
+				primaryChannel: "var(--pitch5-primary-channel)",
+				secondaryNote: "var(--pitch5-secondary-note)",
+				primaryNote: "var(--pitch5-primary-note)",
 			}, {
 				name: "pitch6", // blue
 				secondaryChannel: "var(--pitch6-secondary-channel)",
-				primaryChannel:   "var(--pitch6-primary-channel)",
-				secondaryNote:    "var(--pitch6-secondary-note)",
-				primaryNote:      "var(--pitch6-primary-note)",
+				primaryChannel: "var(--pitch6-primary-channel)",
+				secondaryNote: "var(--pitch6-secondary-note)",
+				primaryNote: "var(--pitch6-primary-note)",
+			}, {
+			name: "pitch7", // blue
+			secondaryChannel: "var(--pitch7-secondary-channel)",
+			primaryChannel: "var(--pitch7-primary-channel)",
+			secondaryNote: "var(--pitch7-secondary-note)",
+			primaryNote: "var(--pitch7-primary-note)",
+			}, {
+			name: "pitch8", // blue
+			secondaryChannel: "var(--pitch8-secondary-channel)",
+			primaryChannel: "var(--pitch8-primary-channel)",
+			secondaryNote: "var(--pitch8-secondary-note)",
+			primaryNote: "var(--pitch8-primary-note)",
+			}, {
+			name: "pitch9", // blue
+			secondaryChannel: "var(--pitch9-secondary-channel)",
+			primaryChannel: "var(--pitch9-primary-channel)",
+			secondaryNote: "var(--pitch9-secondary-note)",
+			primaryNote: "var(--pitch9-primary-note)",
+			}, {
+			name: "pitch10", // blue
+			secondaryChannel: "var(--pitch10-secondary-channel)",
+			primaryChannel: "var(--pitch10-primary-channel)",
+			secondaryNote: "var(--pitch10-secondary-note)",
+			primaryNote: "var(--pitch10-primary-note)",
 			},
->>>>>>> 0de39c82
 		]);
 		public static readonly noiseChannels: DictionaryArray<ChannelColors> = toNameMap([
 			{
 				name: "noise1", // gray
 				secondaryChannel: "var(--noise1-secondary-channel)",
-				primaryChannel:   "var(--noise1-primary-channel)",
-				secondaryNote:    "var(--noise1-secondary-note)",
-				primaryNote:      "var(--noise1-primary-note)",
+				primaryChannel: "var(--noise1-primary-channel)",
+				secondaryNote: "var(--noise1-secondary-note)",
+				primaryNote: "var(--noise1-primary-note)",
 			}, {
 				name: "noise2", // brown
 				secondaryChannel: "var(--noise2-secondary-channel)",
-				primaryChannel:   "var(--noise2-primary-channel)",
-				secondaryNote:    "var(--noise2-secondary-note)",
-				primaryNote:      "var(--noise2-primary-note)",
+				primaryChannel: "var(--noise2-primary-channel)",
+				secondaryNote: "var(--noise2-secondary-note)",
+				primaryNote: "var(--noise2-primary-note)",
 			}, {
 				name: "noise3", // azure
 				secondaryChannel: "var(--noise3-secondary-channel)",
-				primaryChannel:   "var(--noise3-primary-channel)",
-				secondaryNote:    "var(--noise3-secondary-note)",
-				primaryNote:      "var(--noise3-primary-note)",
+				primaryChannel: "var(--noise3-primary-channel)",
+				secondaryNote: "var(--noise3-secondary-note)",
+				primaryNote: "var(--noise3-primary-note)",
+			}, {
+				name: "noise4",
+				secondaryChannel: "var(--noise4-secondary-channel)",
+				primaryChannel: "var(--noise4-primary-channel)",
+				secondaryNote: "var(--noise4-secondary-note)",
+				primaryNote: "var(--noise4-primary-note)",
 			},
 		]);
-		*/
-		
-<<<<<<< HEAD
-		public static readonly pitchBackgroundColors: string[] = [
-			"#446688",
-			"#393e4f",
-			"#393e4f",
-			"#393e4f",
-			"#393e4f",
-			"#393e4f",
-			"#393e4f",
-			"#446688",
-			"#393e4f",
-			"#393e4f",
-			"#393e4f",
-			"#393e4f",
-		];
+		public static readonly modChannels: DictionaryArray<ChannelColors> = toNameMap([
+			{
+				name: "mod1",
+				secondaryChannel: "var(--mod1-secondary-channel)",
+				primaryChannel: "var(--mod1-primary-channel)",
+				secondaryNote: "var(--mod1-secondary-note)",
+				primaryNote: "var(--mod1-primary-note)",
+			}, {
+				name: "mod2",
+				secondaryChannel: "var(--mod2-secondary-channel)",
+				primaryChannel: "var(--mod2-primary-channel)",
+				secondaryNote: "var(--mod2-secondary-note)",
+				primaryNote: "var(--mod2-primary-note)",
+			}, {
+				name: "mod3",
+				secondaryChannel: "var(--mod3-secondary-channel)",
+				primaryChannel: "var(--mod3-primary-channel)",
+				secondaryNote: "var(--mod3-secondary-note)",
+				primaryNote: "var(--mod3-primary-note)",
+			}, {
+				name: "mod4",
+				secondaryChannel: "var(--mod4-secondary-channel)",
+				primaryChannel: "var(--mod4-primary-channel)",
+				secondaryNote: "var(--mod4-secondary-note)",
+				primaryNote: "var(--mod4-primary-note)",
+			},
+		]);
 
 		public static resetColors() {
 			this.colorLookup.clear();
 		}
 
-		public static getChannelColor(song: Song, channel: number): ChannelColors {
-
-			if (ColorConfig.colorLookup.has(channel)) {
-				return ColorConfig.colorLookup.get(channel) as ChannelColors;
+		// Same as below, but won't return var colors
+		public static getComputedChannelColor(song: Song, channel: number): ChannelColors {
+			if (getComputedStyle(this._styleElement).getPropertyValue("--use-color-formula").trim() == "false") {
+				let base: ChannelColors = ColorConfig.getChannelColor(song, channel);
+				// Trim away "var(...)"
+				var regex = /\(([^)]+)\)/;
+				let newChannelSecondary: string = ColorConfig.getComputed((regex.exec( base.secondaryChannel ) as RegExpExecArray)[1] as string );
+				let newChannelPrimary: string = ColorConfig.getComputed((regex.exec(base.primaryChannel) as RegExpExecArray)[1] as string );
+				let newNoteSecondary: string = ColorConfig.getComputed((regex.exec(base.secondaryNote) as RegExpExecArray)[1] as string );
+				let newNotePrimary: string = ColorConfig.getComputed((regex.exec( base.primaryNote ) as RegExpExecArray)[1] as string );
+				return < ChannelColors > { secondaryChannel: newChannelSecondary, primaryChannel: newChannelPrimary, secondaryNote: newNoteSecondary, primaryNote: newNotePrimary };
 			}
 			else {
-				// Pitch channel color formula
+				return ColorConfig.getChannelColor(song, channel);
+			}
+		};
+
+		public static getChannelColor(song: Song, channel: number): ChannelColors {
+			if (getComputedStyle(this._styleElement).getPropertyValue("--use-color-formula").trim() == "false") {
+				// Set colors, not defined by formula
 				if (channel < song.pitchChannelCount) {
-					let newChannelDim: string = "hsl(" + (((channel * 6.1 / Config.pitchChannelCountMax) * 256) % 256) + "," + (83.3 * (1 - (0.1 * Math.floor(channel / 7)))) + "%," + (40 * (1 - (0.05 * Math.floor(channel / 7)))) + "%)";
-					let newChannelBright: string = "hsl(" + (((channel * 6.1 / Config.pitchChannelCountMax) * 256) % 256) + "," + (100.0 * (1 - (0.1 * Math.floor(channel / 7)))) + "%," + (67.5 * (1 - (0.05 * Math.floor(channel / 7)))) + "%)";
-					let newNoteDim: string = "hsl(" + (((channel * 6.1 / Config.pitchChannelCountMax) * 256) % 256) + "," + (93.9 * (1 - (0.1 * Math.floor(channel / 7)))) + "%," + (25.0 * (1 - (0.05 * Math.floor(channel / 7)))) + "%)";
-					let newNoteBright: string = "hsl(" + (((channel * 6.1 / Config.pitchChannelCountMax) * 256) % 256) + "," + (100.0 * (1 - (0.05 * Math.floor(channel / 7)))) + "%," + (85.6 * (1 - (0.025 * Math.floor(channel / 7)))) + "%)";
-
-					let newChannelColors = <ChannelColors>{ channelDim: newChannelDim, channelBright: newChannelBright, noteDim: newNoteDim, noteBright: newNoteBright };
-					ColorConfig.colorLookup.set(channel, newChannelColors);
+					return ColorConfig.pitchChannels[channel % ColorConfig.pitchChannels.length];
+				} else if (channel < song.pitchChannelCount + song.noiseChannelCount) {
+					return ColorConfig.noiseChannels[(channel - song.pitchChannelCount) % ColorConfig.noiseChannels.length];
+				} else {
+					return ColorConfig.modChannels[(channel - song.pitchChannelCount - song.noiseChannelCount) % ColorConfig.modChannels.length];
+				}
+			}
+			else {
+				// Determine if color is cached
+				if (ColorConfig.colorLookup.has(channel)) {
 					return ColorConfig.colorLookup.get(channel) as ChannelColors;
 				}
-				// Drum channel color formula
-				else if (channel < song.pitchChannelCount + song.noiseChannelCount) {
-					let newChannelDim: string = "hsl(" + ((channel - song.pitchChannelCount) * 2 / Config.noiseChannelCountMax) * 256 + ",25%,42%)";
-					let newChannelBright: string = "hsl(" + ((channel - song.pitchChannelCount) * 2 / Config.noiseChannelCountMax) * 256 + ",33%,63.5%)";
-					let newNoteDim: string = "hsl(" + ((channel - song.pitchChannelCount) * 2 / Config.noiseChannelCountMax) * 256 + ",33.5%,55%)";
-					let newNoteBright: string = "hsl(" + ((channel - song.pitchChannelCount) * 2 / Config.noiseChannelCountMax) * 256 + ",46.5%,74%)";
-
-					let newChannelColors = <ChannelColors>{ channelDim: newChannelDim, channelBright: newChannelBright, noteDim: newNoteDim, noteBright: newNoteBright };
-					ColorConfig.colorLookup.set(channel, newChannelColors);
-					return ColorConfig.colorLookup.get(channel) as ChannelColors;
+				else {
+					// Formulaic color definition
+					if (channel < song.pitchChannelCount) {
+						// Pitch formula
+						const pitchSecondaryChannelHue: number = +getComputedStyle(this._styleElement).getPropertyValue("--pitch-secondary-channel-hue");
+						const pitchSecondaryChannelHueScale: number = +getComputedStyle(this._styleElement).getPropertyValue("--pitch-secondary-channel-hue-scale");
+						const pitchSecondaryChannelSat: number = +getComputedStyle(this._styleElement).getPropertyValue("--pitch-secondary-channel-sat");
+						const pitchSecondaryChannelSatScale: number = +getComputedStyle(this._styleElement).getPropertyValue("--pitch-secondary-channel-sat-scale");
+						const pitchSecondaryChannelLum: number = +getComputedStyle(this._styleElement).getPropertyValue("--pitch-secondary-channel-lum");
+						const pitchSecondaryChannelLumScale: number = +getComputedStyle(this._styleElement).getPropertyValue("--pitch-secondary-channel-lum-scale");
+						const pitchPrimaryChannelHue: number = +getComputedStyle(this._styleElement).getPropertyValue("--pitch-primary-channel-hue");
+						const pitchPrimaryChannelHueScale: number = +getComputedStyle(this._styleElement).getPropertyValue("--pitch-primary-channel-hue-scale");
+						const pitchPrimaryChannelSat: number = +getComputedStyle(this._styleElement).getPropertyValue("--pitch-primary-channel-sat");
+						const pitchPrimaryChannelSatScale: number = +getComputedStyle(this._styleElement).getPropertyValue("--pitch-primary-channel-sat-scale");
+						const pitchPrimaryChannelLum: number = +getComputedStyle(this._styleElement).getPropertyValue("--pitch-primary-channel-lum");
+						const pitchPrimaryChannelLumScale: number = +getComputedStyle(this._styleElement).getPropertyValue("--pitch-primary-channel-lum-scale");
+						const pitchSecondaryNoteHue: number = +getComputedStyle(this._styleElement).getPropertyValue("--pitch-secondary-note-hue");
+						const pitchSecondaryNoteHueScale: number = +getComputedStyle(this._styleElement).getPropertyValue("--pitch-secondary-note-hue-scale");
+						const pitchSecondaryNoteSat: number = +getComputedStyle(this._styleElement).getPropertyValue("--pitch-secondary-note-sat");
+						const pitchSecondaryNoteSatScale: number = +getComputedStyle(this._styleElement).getPropertyValue("--pitch-secondary-note-sat-scale");
+						const pitchSecondaryNoteLum: number = +getComputedStyle(this._styleElement).getPropertyValue("--pitch-secondary-note-lum");
+						const pitchSecondaryNoteLumScale: number = +getComputedStyle(this._styleElement).getPropertyValue("--pitch-secondary-note-lum-scale");
+						const pitchPrimaryNoteHue: number = +getComputedStyle(this._styleElement).getPropertyValue("--pitch-primary-note-hue");
+						const pitchPrimaryNoteHueScale: number = +getComputedStyle(this._styleElement).getPropertyValue("--pitch-primary-note-hue-scale");
+						const pitchPrimaryNoteSat: number = +getComputedStyle(this._styleElement).getPropertyValue("--pitch-primary-note-sat");
+						const pitchPrimaryNoteSatScale: number = +getComputedStyle(this._styleElement).getPropertyValue("--pitch-primary-note-sat-scale");
+						const pitchPrimaryNoteLum: number = +getComputedStyle(this._styleElement).getPropertyValue("--pitch-primary-note-lum");
+						const pitchPrimaryNoteLumScale: number = +getComputedStyle(this._styleElement).getPropertyValue("--pitch-primary-note-lum-scale");
+
+						let newChannelSecondary: string = "hsl(" + ((+pitchSecondaryChannelHue + (channel * +pitchSecondaryChannelHueScale / Config.pitchChannelCountMax) * 256) % 256) + ","
+							+ (+pitchSecondaryChannelSat * (1 - (+pitchSecondaryChannelSatScale * Math.floor(channel / 7)))) + "%,"
+							+ (+pitchSecondaryChannelLum * (1 - (+pitchSecondaryChannelLumScale * Math.floor(channel / 7)))) + "%)";
+						let newChannelPrimary: string = "hsl(" + ((+pitchPrimaryChannelHue + (channel * +pitchPrimaryChannelHueScale / Config.pitchChannelCountMax) * 256) % 256) + ","
+							+ (+pitchPrimaryChannelSat * (1 - (+pitchPrimaryChannelSatScale * Math.floor(channel / 7)))) + "%,"
+							+ (+pitchPrimaryChannelLum * (1 - (+pitchPrimaryChannelLumScale * Math.floor(channel / 7)))) + "%)";
+						let newNoteSecondary: string = "hsl(" + ((+pitchSecondaryNoteHue + (channel * +pitchSecondaryNoteHueScale / Config.pitchChannelCountMax) * 256) % 256) + ","
+							+ (+pitchSecondaryNoteSat * (1 - (+pitchSecondaryNoteSatScale * Math.floor(channel / 7)))) + "%,"
+							+ (+pitchSecondaryNoteLum * (1 - (+pitchSecondaryNoteLumScale * Math.floor(channel / 7)))) + "%)";
+						let newNotePrimary: string = "hsl(" + ((+pitchPrimaryNoteHue + (channel * +pitchPrimaryNoteHueScale / Config.pitchChannelCountMax) * 256) % 256) + ","
+							+ (+pitchPrimaryNoteSat * (1 - (+pitchPrimaryNoteSatScale * Math.floor(channel / 7)))) + "%,"
+							+ (+pitchPrimaryNoteLum * (1 - (+pitchPrimaryNoteLumScale * Math.floor(channel / 7)))) + "%)";
+
+						let newChannelColors = <ChannelColors>{ secondaryChannel: newChannelSecondary, primaryChannel: newChannelPrimary, secondaryNote: newNoteSecondary, primaryNote: newNotePrimary };
+						ColorConfig.colorLookup.set(channel, newChannelColors);
+						return newChannelColors;
+
+					}
+					else if (channel < song.pitchChannelCount + song.noiseChannelCount) {
+						// Noise formula
+						const noiseSecondaryChannelHue: number = +getComputedStyle(this._styleElement).getPropertyValue("--noise-secondary-channel-hue");
+						const noiseSecondaryChannelHueScale: number = +getComputedStyle(this._styleElement).getPropertyValue("--noise-secondary-channel-hue-scale");
+						const noiseSecondaryChannelSat: number = +getComputedStyle(this._styleElement).getPropertyValue("--noise-secondary-channel-sat");
+						const noiseSecondaryChannelSatScale: number = +getComputedStyle(this._styleElement).getPropertyValue("--noise-secondary-channel-sat-scale");
+						const noiseSecondaryChannelLum: number = +getComputedStyle(this._styleElement).getPropertyValue("--noise-secondary-channel-lum");
+						const noiseSecondaryChannelLumScale: number = +getComputedStyle(this._styleElement).getPropertyValue("--noise-secondary-channel-lum-scale");
+						const noisePrimaryChannelHue: number = +getComputedStyle(this._styleElement).getPropertyValue("--noise-primary-channel-hue");
+						const noisePrimaryChannelHueScale: number = +getComputedStyle(this._styleElement).getPropertyValue("--noise-primary-channel-hue-scale");
+						const noisePrimaryChannelSat: number = +getComputedStyle(this._styleElement).getPropertyValue("--noise-primary-channel-sat");
+						const noisePrimaryChannelSatScale: number = +getComputedStyle(this._styleElement).getPropertyValue("--noise-primary-channel-sat-scale");
+						const noisePrimaryChannelLum: number = +getComputedStyle(this._styleElement).getPropertyValue("--noise-primary-channel-lum");
+						const noisePrimaryChannelLumScale: number = +getComputedStyle(this._styleElement).getPropertyValue("--noise-primary-channel-lum-scale");
+						const noiseSecondaryNoteHue: number = +getComputedStyle(this._styleElement).getPropertyValue("--noise-secondary-note-hue");
+						const noiseSecondaryNoteHueScale: number = +getComputedStyle(this._styleElement).getPropertyValue("--noise-secondary-note-hue-scale");
+						const noiseSecondaryNoteSat: number = +getComputedStyle(this._styleElement).getPropertyValue("--noise-secondary-note-sat");
+						const noiseSecondaryNoteSatScale: number = +getComputedStyle(this._styleElement).getPropertyValue("--noise-secondary-note-sat-scale");
+						const noiseSecondaryNoteLum: number = +getComputedStyle(this._styleElement).getPropertyValue("--noise-secondary-note-lum");
+						const noiseSecondaryNoteLumScale: number = +getComputedStyle(this._styleElement).getPropertyValue("--noise-secondary-note-lum-scale");
+						const noisePrimaryNoteHue: number = +getComputedStyle(this._styleElement).getPropertyValue("--noise-primary-note-hue");
+						const noisePrimaryNoteHueScale: number = +getComputedStyle(this._styleElement).getPropertyValue("--noise-primary-note-hue-scale");
+						const noisePrimaryNoteSat: number = +getComputedStyle(this._styleElement).getPropertyValue("--noise-primary-note-sat");
+						const noisePrimaryNoteSatScale: number = +getComputedStyle(this._styleElement).getPropertyValue("--noise-primary-note-sat-scale");
+						const noisePrimaryNoteLum: number = +getComputedStyle(this._styleElement).getPropertyValue("--noise-primary-note-lum");
+						const noisePrimaryNoteLumScale: number = +getComputedStyle(this._styleElement).getPropertyValue("--noise-primary-note-lum-scale");
+
+						let newChannelSecondary: string = "hsl(" + ((+noiseSecondaryChannelHue + (((channel - song.pitchChannelCount) * +noiseSecondaryChannelHueScale) / Config.noiseChannelCountMax) * 256) % 256) + ","
+							+ (+noiseSecondaryChannelSat + channel * +noiseSecondaryChannelSatScale) + "%,"
+							+ (+noiseSecondaryChannelLum + channel * +noiseSecondaryChannelLumScale) + "%)";
+						let newChannelPrimary: string = "hsl(" + ((+noisePrimaryChannelHue + (((channel - song.pitchChannelCount) * +noisePrimaryChannelHueScale) / Config.noiseChannelCountMax) * 256) % 256) + ","
+							+ (+noisePrimaryChannelSat + channel * +noisePrimaryChannelSatScale) + "%,"
+							+ (+noisePrimaryChannelLum + channel * +noisePrimaryChannelLumScale) + "%)";
+						let newNoteSecondary: string = "hsl(" + ((+noiseSecondaryNoteHue + (((channel - song.pitchChannelCount) * +noiseSecondaryNoteHueScale) / Config.noiseChannelCountMax) * 256) % 256) + ","
+							+ (+noiseSecondaryNoteSat + channel * +noiseSecondaryNoteSatScale) + "%,"
+							+ (+noiseSecondaryNoteLum + channel * +noiseSecondaryNoteLumScale) + "%)";
+						let newNotePrimary: string = "hsl(" + ((+noisePrimaryNoteHue + (((channel - song.pitchChannelCount) * +noisePrimaryNoteHueScale) / Config.noiseChannelCountMax) * 256) % 256) + ","
+							+ (+noisePrimaryNoteSat + channel * +noisePrimaryNoteSatScale) + "%,"
+							+ (+noisePrimaryNoteLum + channel * +noisePrimaryNoteLumScale) + "%)";
+
+						let newChannelColors = <ChannelColors>{ secondaryChannel: newChannelSecondary, primaryChannel: newChannelPrimary, secondaryNote: newNoteSecondary, primaryNote: newNotePrimary };
+						ColorConfig.colorLookup.set(channel, newChannelColors);
+						return newChannelColors;
+					}
+					else {
+						// Mod formula
+						const modSecondaryChannelHue: number = +getComputedStyle(this._styleElement).getPropertyValue("--mod-secondary-channel-hue");
+						const modSecondaryChannelHueScale: number = +getComputedStyle(this._styleElement).getPropertyValue("--mod-secondary-channel-hue-scale");
+						const modSecondaryChannelSat: number = +getComputedStyle(this._styleElement).getPropertyValue("--mod-secondary-channel-sat");
+						const modSecondaryChannelSatScale: number = +getComputedStyle(this._styleElement).getPropertyValue("--mod-secondary-channel-sat-scale");
+						const modSecondaryChannelLum: number = +getComputedStyle(this._styleElement).getPropertyValue("--mod-secondary-channel-lum");
+						const modSecondaryChannelLumScale: number = +getComputedStyle(this._styleElement).getPropertyValue("--mod-secondary-channel-lum-scale");
+						const modPrimaryChannelHue: number = +getComputedStyle(this._styleElement).getPropertyValue("--mod-primary-channel-hue");
+						const modPrimaryChannelHueScale: number = +getComputedStyle(this._styleElement).getPropertyValue("--mod-primary-channel-hue-scale");
+						const modPrimaryChannelSat: number = +getComputedStyle(this._styleElement).getPropertyValue("--mod-primary-channel-sat");
+						const modPrimaryChannelSatScale: number = +getComputedStyle(this._styleElement).getPropertyValue("--mod-primary-channel-sat-scale");
+						const modPrimaryChannelLum: number = +getComputedStyle(this._styleElement).getPropertyValue("--mod-primary-channel-lum");
+						const modPrimaryChannelLumScale: number = +getComputedStyle(this._styleElement).getPropertyValue("--mod-primary-channel-lum-scale");
+						const modSecondaryNoteHue: number = +getComputedStyle(this._styleElement).getPropertyValue("--mod-secondary-note-hue");
+						const modSecondaryNoteHueScale: number = +getComputedStyle(this._styleElement).getPropertyValue("--mod-secondary-note-hue-scale");
+						const modSecondaryNoteSat: number = +getComputedStyle(this._styleElement).getPropertyValue("--mod-secondary-note-sat");
+						const modSecondaryNoteSatScale: number = +getComputedStyle(this._styleElement).getPropertyValue("--mod-secondary-note-sat-scale");
+						const modSecondaryNoteLum: number = +getComputedStyle(this._styleElement).getPropertyValue("--mod-secondary-note-lum");
+						const modSecondaryNoteLumScale: number = +getComputedStyle(this._styleElement).getPropertyValue("--mod-secondary-note-lum-scale");
+						const modPrimaryNoteHue: number = +getComputedStyle(this._styleElement).getPropertyValue("--mod-primary-note-hue");
+						const modPrimaryNoteHueScale: number = +getComputedStyle(this._styleElement).getPropertyValue("--mod-primary-note-hue-scale");
+						const modPrimaryNoteSat: number = +getComputedStyle(this._styleElement).getPropertyValue("--mod-primary-note-sat");
+						const modPrimaryNoteSatScale: number = +getComputedStyle(this._styleElement).getPropertyValue("--mod-primary-note-sat-scale");
+						const modPrimaryNoteLum: number = +getComputedStyle(this._styleElement).getPropertyValue("--mod-primary-note-lum");
+						const modPrimaryNoteLumScale: number = +getComputedStyle(this._styleElement).getPropertyValue("--mod-primary-note-lum-scale");
+
+						let newChannelSecondary: string = "hsl(" + ((+modSecondaryChannelHue + (((channel - song.pitchChannelCount - song.noiseChannelCount) * +modSecondaryChannelHueScale) / Config.modChannelCountMax) * 256) % 256) + ","
+							+ (+modSecondaryChannelSat + channel * +modSecondaryChannelSatScale) + "%,"
+							+ (+modSecondaryChannelLum + channel * +modSecondaryChannelLumScale) + "%)";
+						let newChannelPrimary: string = "hsl(" + ((+modPrimaryChannelHue + (((channel - song.pitchChannelCount - song.noiseChannelCount) * +modPrimaryChannelHueScale) / Config.modChannelCountMax) * 256) % 256) + ","
+							+ (+modPrimaryChannelSat + channel * +modPrimaryChannelSatScale) + "%,"
+							+ (+modPrimaryChannelLum + channel * +modPrimaryChannelLumScale) + "%)";
+						let newNoteSecondary: string = "hsl(" + ((+modSecondaryNoteHue + (((channel - song.pitchChannelCount - song.noiseChannelCount) * +modSecondaryNoteHueScale) / Config.modChannelCountMax) * 256) % 256) + ","
+							+ (+modSecondaryNoteSat + channel * +modSecondaryNoteSatScale) + "%,"
+							+ (+modSecondaryNoteLum + channel * +modSecondaryNoteLumScale) + "%)";
+						let newNotePrimary: string = "hsl(" + ((+modPrimaryNoteHue + (((channel - song.pitchChannelCount - song.noiseChannelCount) * +modPrimaryNoteHueScale) / Config.modChannelCountMax) * 256) % 256) + ","
+							+ (+modPrimaryNoteSat + channel * +modPrimaryNoteSatScale) + "%,"
+							+ (+modPrimaryNoteLum + channel * +modPrimaryNoteLumScale) + "%)";
+
+						let newChannelColors = <ChannelColors>{ secondaryChannel: newChannelSecondary, primaryChannel: newChannelPrimary, secondaryNote: newNoteSecondary, primaryNote: newNotePrimary };
+						ColorConfig.colorLookup.set(channel, newChannelColors);
+						return newChannelColors;
+					}
 				}
-			  // Mod channel color formula
-				else {
-					let newChannelDim: string = "hsl(" + 128 + ( (channel - song.pitchChannelCount - song.noiseChannelCount) * 2 / Config.modChannelCountMax) * 256 + ",88%,50%)";
-					let newChannelBright: string = "hsl(" + 128 + ( (channel - song.pitchChannelCount - song.noiseChannelCount) * 2 / Config.modChannelCountMax) * 256 + ",96%,80%)";
-					let newNoteDim: string = "hsl(" + 128 + ( (channel - song.pitchChannelCount - song.noiseChannelCount) * 2 / Config.modChannelCountMax) * 256 + ",92%,55%)";
-					let newNoteBright: string = "hsl(" + 128 + ( (channel - song.pitchChannelCount - song.noiseChannelCount) * 2 / Config.modChannelCountMax) * 256 + ",96%,85%)";
-
-					let newChannelColors = <ChannelColors>{ channelDim: newChannelDim, channelBright: newChannelBright, noteDim: newNoteDim, noteBright: newNoteBright };
-					ColorConfig.colorLookup.set(channel, newChannelColors);
-					return ColorConfig.colorLookup.get(channel) as ChannelColors;
-				}
-
 			}
-=======
-		public static getChannelColor(song: Song, channel: number): ChannelColors {
-			return channel < song.pitchChannelCount
-				? ColorConfig.pitchChannels[channel % ColorConfig.pitchChannels.length]
-				: ColorConfig.noiseChannels[(channel - song.pitchChannelCount) % ColorConfig.noiseChannels.length];
 		}
-		
-		private static readonly _styleElement: HTMLStyleElement = document.head.appendChild(HTML.style({type: "text/css"}));
-		
+
+		private static readonly _styleElement: HTMLStyleElement = document.head.appendChild(HTML.style({ type: "text/css" }));
+
 		public static setTheme(name: string): void {
 			this._styleElement.textContent = this.themes[name];
->>>>>>> 0de39c82
+			this.resetColors();
+		}
+
+		public static getComputed(name: string): string {
+			return getComputedStyle(this._styleElement).getPropertyValue(name);
 		}
 	}
 }