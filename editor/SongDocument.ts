// Copyright (C) 2019 John Nesky, distributed under the MIT license.

/// <reference path="../synth/synth.ts" />
/// <reference path="EditorConfig.ts" />
/// <reference path="ChangeNotifier.ts" />

namespace beepbox {
	interface HistoryState {
		canUndo: boolean;
		sequenceNumber: number;
		bar: number;
		channel: number;
		prompt: string | null;
	}
	
	type StateChangeType = "replace" | "push" | "jump";
	
	export class SongDocument {
		public song: Song;
		public synth: Synth;
		public notifier: ChangeNotifier = new ChangeNotifier();
		public channel: number = 0;
		public bar: number = 0;
		public autoPlay: boolean;
		public autoFollow: boolean;
		public showFifth: boolean;
		public showLetters: boolean;
		public showChannels: boolean;
		public showScrollBar: boolean;
    	public alwaysFineNoteVol: boolean = false;
		public alwaysShowSettings: boolean = true;
		public volume: number = 75;
		public trackVisibleBars: number = 16;
		public barScrollPos: number = 0;
		public prompt: string | null = null;
		
		private _recentChange: Change | null = null;
		private _sequenceNumber: number = 0;
		private _stateChangeType: StateChangeType = "replace";
		private _barFromCurrentState: number = 0;
		private _channelFromCurrentState: number = 0;
<<<<<<< HEAD
		private _shouldPushState: boolean = false;
		public _waitingToUpdateState: boolean = false;
=======
		private _waitingToUpdateState: boolean = false;
>>>>>>> e13b3214
		
		constructor(string?: string) {
			this.song = new Song(string);
			if (string == "" || string == undefined) setDefaultInstruments(this.song);
			this.synth = new Synth(this.song);
			
			this.autoPlay = localStorage.getItem("autoPlay") == "true";
			this.autoFollow = localStorage.getItem("autoFollow") == "true";
			this.showFifth = localStorage.getItem("showFifth") == "true";
			this.showLetters = localStorage.getItem("showLetters") == "true";
			this.showChannels = localStorage.getItem("showChannels") == "true";
			this.showScrollBar = localStorage.getItem("showScrollBar") == "true";
      		this.alwaysFineNoteVol = localStorage.getItem("alwaysFineNoteVol") == "true";
			//this.alwaysShowSettings = localStorage.getItem("alwaysShowSettings") == "true";
			
			if (localStorage.getItem("volume") != null) this.volume = Number(localStorage.getItem("volume"));
			
			this.synth.volume = this._calcVolume();
			
			let state: HistoryState | null = window.history.state;
			if (state == null) {
				// When the page is first loaded, indicate that undo is NOT possible.
				state = {canUndo: false, sequenceNumber: 0, bar: 0, channel: 0, prompt: null};
				window.history.replaceState(state, "", "#" + this.song.toBase64String());
			}
			window.addEventListener("hashchange", this._whenHistoryStateChanged);
			window.addEventListener("popstate", this._whenHistoryStateChanged);
			
			this.bar = state.bar;
			this.channel = state.channel;
			this._barFromCurrentState = state.bar;
			this._channelFromCurrentState = state.channel;
			this.barScrollPos = Math.max(0, this.bar - (this.trackVisibleBars - 6));
			this.prompt = state.prompt;
			
			// For all input events, catch them when they are about to finish bubbling,
			// presumably after all handlers are done updating the model, then update the
			// view before the screen renders. mouseenter and mouseleave do not bubble,
			// but they are immediately followed by mousemove which does. 
			for (const eventName of ["input", "change", "click", "keyup", "keydown", "mousedown", "mousemove", "mouseup", "touchstart", "touchmove", "touchend", "touchcancel"]) {
				window.addEventListener(eventName, this._cleanDocument);
			}
		}
		
		private _whenHistoryStateChanged = (): void => {
			let state: HistoryState | null = window.history.state;
			
			// We're listening for both hashchanged and popstate, which often fire together.
			// Abort if we've already handled the current state. 
			if (state && state.sequenceNumber == this._sequenceNumber) return;
			
			if (state == null) {
				// The user changed the hash directly.
				this._sequenceNumber++;
				state = {canUndo: true, sequenceNumber: this._sequenceNumber, bar: this.bar, channel: this.channel, prompt: this.prompt};
				new ChangeSong(this, location.hash);
				window.history.replaceState(state, "", "#" + this.song.toBase64String());
			} else {
				if (state.sequenceNumber == this._sequenceNumber - 1) {
					// undo:
					this.bar = this._barFromCurrentState;
					this.channel = this._channelFromCurrentState;
				} else if (state.sequenceNumber != this._sequenceNumber) {
					// redo, or jump multiple steps in history:
					this.bar = state.bar;
					this.channel = state.channel;
				}
				this._sequenceNumber = state.sequenceNumber;
				this.prompt = state.prompt;
				new ChangeSong(this, location.hash);
			}
			
			this._barFromCurrentState = state.bar;
			this._channelFromCurrentState = state.channel;
			
			//this.barScrollPos = Math.min(this.bar, Math.max(this.bar - (this.trackVisibleBars - 1), this.barScrollPos));
			
			this.forgetLastChange();
			this.notifier.notifyWatchers();
		}
		
		private _cleanDocument = (): void => {
			this.notifier.notifyWatchers();
		}
		
		private _updateHistoryState = (): void => {
			this._waitingToUpdateState = false;
			const hash: string = "#" + this.song.toBase64String();
			if (this._stateChangeType == "push") {
				this._sequenceNumber++;
			} else if (this._stateChangeType == "jump") {
				this._sequenceNumber += 2;
			}
			let state: HistoryState = {canUndo: true, sequenceNumber: this._sequenceNumber, bar: this.bar, channel: this.channel, prompt: this.prompt};
			if (this._stateChangeType == "push" || this._stateChangeType == "jump") {
				window.history.pushState(state, "", hash);
			} else {
				window.history.replaceState(state, "", hash);
			}
			this._barFromCurrentState = state.bar;
			this._channelFromCurrentState = state.channel;
			this._stateChangeType = "replace";
		}
		
		public record(change: Change, stateChangeType: StateChangeType = "push"): void {
			if (change.isNoop()) {
				this._recentChange = null;
				if (stateChangeType == "replace") {
					window.history.back();
				}
			} else {
				change.commit();
				this._recentChange = change;
				if (stateChangeType == "push" && this._stateChangeType == "replace") {
					this._stateChangeType = stateChangeType;
				} else if (stateChangeType == "jump") {
					this._stateChangeType = stateChangeType;
				}
				if (!this._waitingToUpdateState) {
					window.requestAnimationFrame(this._updateHistoryState);
					this._waitingToUpdateState = true;
				}
			}
		}
		
		public openPrompt(prompt: string): void {
			this.prompt = prompt;
			const hash: string = "#" + this.song.toBase64String();
			this._sequenceNumber++;
			const state = {canUndo: true, sequenceNumber: this._sequenceNumber, bar: this.bar, channel: this.channel, prompt: this.prompt};
			window.history.pushState(state, "", hash);
		}
		
		public undo(): void {
			const state: HistoryState = window.history.state;
			if (state.canUndo) window.history.back();
		}
		
		public redo(): void {
			window.history.forward();
		}
		
		public setProspectiveChange(change: Change | null): void {
			this._recentChange = change;
		}
		
		public forgetLastChange(): void {
			this._recentChange = null;
		}
		
		public lastChangeWas(change: Change | null): boolean {
			return change != null && change == this._recentChange;
		}
		
		public goBackToStart(): void {
			this.channel = 0;
			this.bar = 0;
			this.barScrollPos = 0;
			this.notifier.changed();
			this.synth.snapToStart();
			this.notifier.changed();
		}
		
		public savePreferences(): void {
			localStorage.setItem("autoPlay", this.autoPlay ? "true" : "false");
			localStorage.setItem("autoFollow", this.autoFollow ? "true" : "false");
			localStorage.setItem("showFifth", this.showFifth ? "true" : "false");
			localStorage.setItem("showLetters", this.showLetters ? "true" : "false");
			localStorage.setItem("showChannels", this.showChannels ? "true" : "false");
			localStorage.setItem("showScrollBar", this.showScrollBar ? "true" : "false");
      		localStorage.setItem("alwaysFineNoteVol", this.alwaysFineNoteVol ? "true" : "false");
			//localStorage.setItem("alwaysShowSettings", this.alwaysShowSettings ? "true" : "false");
			localStorage.setItem("volume", String(this.volume));
		}
		
		public setVolume(val: number): void {
			this.volume = val;
			this.savePreferences();
			this.synth.volume = this._calcVolume();
		}
		
		private _calcVolume(): number {
			return Math.min(1.0, Math.pow(this.volume / 50.0, 0.5)) * Math.pow(2.0, (this.volume - 75.0) / 25.0);
		}
		
		public getCurrentPattern(): Pattern | null {
			return this.song.getPattern(this.channel, this.bar);
		}
		
		public getCurrentInstrument(): number {
			const pattern: Pattern | null = this.getCurrentPattern();
			return pattern == null ? 0 : pattern.instrument;
		}
	}
}<|MERGE_RESOLUTION|>--- conflicted
+++ resolved
@@ -12,9 +12,9 @@
 		channel: number;
 		prompt: string | null;
 	}
-	
+
 	type StateChangeType = "replace" | "push" | "jump";
-	
+
 	export class SongDocument {
 		public song: Song;
 		public synth: Synth;
@@ -27,59 +27,54 @@
 		public showLetters: boolean;
 		public showChannels: boolean;
 		public showScrollBar: boolean;
-    	public alwaysFineNoteVol: boolean = false;
+		public alwaysFineNoteVol: boolean = false;
 		public alwaysShowSettings: boolean = true;
 		public volume: number = 75;
 		public trackVisibleBars: number = 16;
 		public barScrollPos: number = 0;
 		public prompt: string | null = null;
-		
+
 		private _recentChange: Change | null = null;
 		private _sequenceNumber: number = 0;
 		private _stateChangeType: StateChangeType = "replace";
 		private _barFromCurrentState: number = 0;
 		private _channelFromCurrentState: number = 0;
-<<<<<<< HEAD
-		private _shouldPushState: boolean = false;
 		public _waitingToUpdateState: boolean = false;
-=======
-		private _waitingToUpdateState: boolean = false;
->>>>>>> e13b3214
-		
+
 		constructor(string?: string) {
 			this.song = new Song(string);
 			if (string == "" || string == undefined) setDefaultInstruments(this.song);
 			this.synth = new Synth(this.song);
-			
+
 			this.autoPlay = localStorage.getItem("autoPlay") == "true";
 			this.autoFollow = localStorage.getItem("autoFollow") == "true";
 			this.showFifth = localStorage.getItem("showFifth") == "true";
 			this.showLetters = localStorage.getItem("showLetters") == "true";
 			this.showChannels = localStorage.getItem("showChannels") == "true";
 			this.showScrollBar = localStorage.getItem("showScrollBar") == "true";
-      		this.alwaysFineNoteVol = localStorage.getItem("alwaysFineNoteVol") == "true";
+			this.alwaysFineNoteVol = localStorage.getItem("alwaysFineNoteVol") == "true";
 			//this.alwaysShowSettings = localStorage.getItem("alwaysShowSettings") == "true";
-			
+
 			if (localStorage.getItem("volume") != null) this.volume = Number(localStorage.getItem("volume"));
-			
+
 			this.synth.volume = this._calcVolume();
-			
+
 			let state: HistoryState | null = window.history.state;
 			if (state == null) {
 				// When the page is first loaded, indicate that undo is NOT possible.
-				state = {canUndo: false, sequenceNumber: 0, bar: 0, channel: 0, prompt: null};
+				state = { canUndo: false, sequenceNumber: 0, bar: 0, channel: 0, prompt: null };
 				window.history.replaceState(state, "", "#" + this.song.toBase64String());
 			}
 			window.addEventListener("hashchange", this._whenHistoryStateChanged);
 			window.addEventListener("popstate", this._whenHistoryStateChanged);
-			
+
 			this.bar = state.bar;
 			this.channel = state.channel;
 			this._barFromCurrentState = state.bar;
 			this._channelFromCurrentState = state.channel;
 			this.barScrollPos = Math.max(0, this.bar - (this.trackVisibleBars - 6));
 			this.prompt = state.prompt;
-			
+
 			// For all input events, catch them when they are about to finish bubbling,
 			// presumably after all handlers are done updating the model, then update the
 			// view before the screen renders. mouseenter and mouseleave do not bubble,
@@ -88,18 +83,18 @@
 				window.addEventListener(eventName, this._cleanDocument);
 			}
 		}
-		
+
 		private _whenHistoryStateChanged = (): void => {
 			let state: HistoryState | null = window.history.state;
-			
+
 			// We're listening for both hashchanged and popstate, which often fire together.
 			// Abort if we've already handled the current state. 
 			if (state && state.sequenceNumber == this._sequenceNumber) return;
-			
+
 			if (state == null) {
 				// The user changed the hash directly.
 				this._sequenceNumber++;
-				state = {canUndo: true, sequenceNumber: this._sequenceNumber, bar: this.bar, channel: this.channel, prompt: this.prompt};
+				state = { canUndo: true, sequenceNumber: this._sequenceNumber, bar: this.bar, channel: this.channel, prompt: this.prompt };
 				new ChangeSong(this, location.hash);
 				window.history.replaceState(state, "", "#" + this.song.toBase64String());
 			} else {
@@ -116,20 +111,20 @@
 				this.prompt = state.prompt;
 				new ChangeSong(this, location.hash);
 			}
-			
+
 			this._barFromCurrentState = state.bar;
 			this._channelFromCurrentState = state.channel;
-			
+
 			//this.barScrollPos = Math.min(this.bar, Math.max(this.bar - (this.trackVisibleBars - 1), this.barScrollPos));
-			
+
 			this.forgetLastChange();
 			this.notifier.notifyWatchers();
 		}
-		
+
 		private _cleanDocument = (): void => {
 			this.notifier.notifyWatchers();
 		}
-		
+
 		private _updateHistoryState = (): void => {
 			this._waitingToUpdateState = false;
 			const hash: string = "#" + this.song.toBase64String();
@@ -138,7 +133,7 @@
 			} else if (this._stateChangeType == "jump") {
 				this._sequenceNumber += 2;
 			}
-			let state: HistoryState = {canUndo: true, sequenceNumber: this._sequenceNumber, bar: this.bar, channel: this.channel, prompt: this.prompt};
+			let state: HistoryState = { canUndo: true, sequenceNumber: this._sequenceNumber, bar: this.bar, channel: this.channel, prompt: this.prompt };
 			if (this._stateChangeType == "push" || this._stateChangeType == "jump") {
 				window.history.pushState(state, "", hash);
 			} else {
@@ -148,7 +143,7 @@
 			this._channelFromCurrentState = state.channel;
 			this._stateChangeType = "replace";
 		}
-		
+
 		public record(change: Change, stateChangeType: StateChangeType = "push"): void {
 			if (change.isNoop()) {
 				this._recentChange = null;
@@ -169,36 +164,36 @@
 				}
 			}
 		}
-		
+
 		public openPrompt(prompt: string): void {
 			this.prompt = prompt;
 			const hash: string = "#" + this.song.toBase64String();
 			this._sequenceNumber++;
-			const state = {canUndo: true, sequenceNumber: this._sequenceNumber, bar: this.bar, channel: this.channel, prompt: this.prompt};
+			const state = { canUndo: true, sequenceNumber: this._sequenceNumber, bar: this.bar, channel: this.channel, prompt: this.prompt };
 			window.history.pushState(state, "", hash);
 		}
-		
+
 		public undo(): void {
 			const state: HistoryState = window.history.state;
 			if (state.canUndo) window.history.back();
 		}
-		
+
 		public redo(): void {
 			window.history.forward();
 		}
-		
+
 		public setProspectiveChange(change: Change | null): void {
 			this._recentChange = change;
 		}
-		
+
 		public forgetLastChange(): void {
 			this._recentChange = null;
 		}
-		
+
 		public lastChangeWas(change: Change | null): boolean {
 			return change != null && change == this._recentChange;
 		}
-		
+
 		public goBackToStart(): void {
 			this.channel = 0;
 			this.bar = 0;
@@ -207,7 +202,7 @@
 			this.synth.snapToStart();
 			this.notifier.changed();
 		}
-		
+
 		public savePreferences(): void {
 			localStorage.setItem("autoPlay", this.autoPlay ? "true" : "false");
 			localStorage.setItem("autoFollow", this.autoFollow ? "true" : "false");
@@ -215,25 +210,25 @@
 			localStorage.setItem("showLetters", this.showLetters ? "true" : "false");
 			localStorage.setItem("showChannels", this.showChannels ? "true" : "false");
 			localStorage.setItem("showScrollBar", this.showScrollBar ? "true" : "false");
-      		localStorage.setItem("alwaysFineNoteVol", this.alwaysFineNoteVol ? "true" : "false");
+			localStorage.setItem("alwaysFineNoteVol", this.alwaysFineNoteVol ? "true" : "false");
 			//localStorage.setItem("alwaysShowSettings", this.alwaysShowSettings ? "true" : "false");
 			localStorage.setItem("volume", String(this.volume));
 		}
-		
+
 		public setVolume(val: number): void {
 			this.volume = val;
 			this.savePreferences();
 			this.synth.volume = this._calcVolume();
 		}
-		
+
 		private _calcVolume(): number {
 			return Math.min(1.0, Math.pow(this.volume / 50.0, 0.5)) * Math.pow(2.0, (this.volume - 75.0) / 25.0);
 		}
-		
+
 		public getCurrentPattern(): Pattern | null {
 			return this.song.getPattern(this.channel, this.bar);
 		}
-		
+
 		public getCurrentInstrument(): number {
 			const pattern: Pattern | null = this.getCurrentPattern();
 			return pattern == null ? 0 : pattern.instrument;
