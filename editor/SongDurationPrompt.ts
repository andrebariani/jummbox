--- conflicted
+++ resolved
@@ -24,11 +24,8 @@
 				div({ style: "display: inline-block; text-align: right;" },
 					"Bars per song:",
 					br(),
-<<<<<<< HEAD
-					span({ style: "font-size: smaller; color: #888888;" }, "(Multiples of 4 are recommended)"),
-=======
 					span({style: `font-size: smaller; color: ${ColorConfig.secondaryText};`}, "(Multiples of 4 are recommended)"),
->>>>>>> 0de39c82
+
 				),
 				this._barsStepper,
 			),
@@ -41,7 +38,7 @@
 			this._cancelButton,
 		);
 
-		constructor(private _doc: SongDocument, private _trackEditor: TrackEditor) {
+		constructor(private _doc: SongDocument) {
 
 			this._barsStepper.value = this._doc.song.barCount + "";
 			this._barsStepper.min = Config.barCountMin + "";
@@ -101,7 +98,7 @@
 		private _saveChanges = (): void => {
 			window.localStorage.setItem("barCountPosition", this._positionSelect.value);
 			const group: ChangeGroup = new ChangeGroup();
-			group.append(new ChangeBarCount(this._doc, this._trackEditor, SongDurationPrompt._validate(this._barsStepper), this._positionSelect.value == "beginning"));
+			group.append(new ChangeBarCount(this._doc, SongDurationPrompt._validate(this._barsStepper), this._positionSelect.value == "beginning"));
 			this._doc.prompt = null;
 			this._doc.record(group, "replace");
 		}
