// Copyright (C) 2020 John Nesky, distributed under the MIT license.

<<<<<<< HEAD
import { Config } from "../synth/SynthConfig";
import { HTML } from "./html";
import { SongDocument, StateChangeType } from "./SongDocument";
import { Prompt } from "./Prompt";
import { ChangeGroup } from "./Change";
import { ChangeBarCount } from "./changes";
import { ColorConfig } from "./ColorConfig";

//namespace beepbox {
const { button, div, span, h2, input, br, select, option } = HTML;

export class SongDurationPrompt implements Prompt {
	private readonly _barsStepper: HTMLInputElement = input({ style: "width: 3em; margin-left: 1em;", type: "number", step: "1" });
	private readonly _positionSelect: HTMLSelectElement = select({ style: "width: 100%;" },
		option({ value: "end" }, "Apply change at end of song."),
		option({ value: "beginning" }, "Apply change at beginning of song."),
	);
	private readonly _cancelButton: HTMLButtonElement = button({ className: "cancelButton" });
	private readonly _okayButton: HTMLButtonElement = button({ className: "okayButton", style: "width:45%;" }, "Okay");

	public readonly container: HTMLDivElement = div({ className: "prompt noSelection", style: "width: 250px;" },
		h2("Song Length"),
		div({ style: "display: flex; flex-direction: row; align-items: center; height: 2em; justify-content: flex-end;" },
			div({ style: "display: inline-block; text-align: right;" },
				"Bars per song:",
				br(),
				span({ style: `font-size: smaller; color: ${ColorConfig.secondaryText};` }, "(Multiples of 4 are recommended)"),

=======
import {Config} from "../synth/SynthConfig";
import {HTML} from "imperative-html/dist/esm/elements-strict";
import {SongDocument, StateChangeType} from "./SongDocument";
import {Prompt} from "./Prompt";
import {ChangeGroup} from "./Change";
import {ChangeBarCount} from "./changes";
import {ColorConfig} from "./ColorConfig";

//namespace beepbox {
	const {button, div, span, h2, input, br, select, option} = HTML;
	
	export class SongDurationPrompt implements Prompt {
		private readonly _barsStepper: HTMLInputElement = input({style: "width: 3em; margin-left: 1em;", type: "number", step: "1"});
		private readonly _positionSelect: HTMLSelectElement = select({style: "width: 100%;"},
			option({value: "end"},       "Apply change at end of song."),
			option({value: "beginning"}, "Apply change at beginning of song."),
		);
		private readonly _cancelButton: HTMLButtonElement = button({class: "cancelButton"});
		private readonly _okayButton: HTMLButtonElement = button({class: "okayButton", style: "width:45%;"}, "Okay");
		
		public readonly container: HTMLDivElement = div({class: "prompt noSelection", style: "width: 250px;"},
			h2("Song Length"),
			div({style: "display: flex; flex-direction: row; align-items: center; height: 2em; justify-content: flex-end;"},
				div({style: "display: inline-block; text-align: right;"},
					"Bars per song:",
					br(),
					span({style: `font-size: smaller; color: ${ColorConfig.secondaryText};`}, "(Multiples of 4 are recommended)"),
				),
				this._barsStepper,
			),
			div({style: "display: flex; flex-direction: row; align-items: center; height: 2em; justify-content: flex-end;"},
				div({class: "selectContainer", style: "width: 100%;"}, this._positionSelect),
			),
			div({style: "display: flex; flex-direction: row-reverse; justify-content: space-between;"},
				this._okayButton,
>>>>>>> f21a2377
			),
			this._barsStepper,
		),
		div({ style: "display: flex; flex-direction: row; align-items: center; height: 2em; justify-content: flex-end;" },
			div({ className: "selectContainer", style: "width: 100%;" }, this._positionSelect),
		),
		div({ style: "display: flex; flex-direction: row-reverse; justify-content: space-between;" },
			this._okayButton,
		),
		this._cancelButton,
	);

	constructor(private _doc: SongDocument) {

		this._barsStepper.value = this._doc.song.barCount + "";
		this._barsStepper.min = Config.barCountMin + "";
		this._barsStepper.max = Config.barCountMax + "";

		const lastPosition: string | null = window.localStorage.getItem("barCountPosition");
		if (lastPosition != null) {
			this._positionSelect.value = lastPosition;
		}

		this._barsStepper.select();
		setTimeout(() => this._barsStepper.focus());

		this._okayButton.addEventListener("click", this._saveChanges);
		this._cancelButton.addEventListener("click", this._close);
		this._barsStepper.addEventListener("keypress", SongDurationPrompt._validateKey);
		this._barsStepper.addEventListener("blur", SongDurationPrompt._validateNumber);
		this.container.addEventListener("keydown", this._whenKeyPressed);
	}

	private _close = (): void => {
		this._doc.undo();
	}

	public cleanUp = (): void => {
		this._okayButton.removeEventListener("click", this._saveChanges);
		this._cancelButton.removeEventListener("click", this._close);
		this._barsStepper.removeEventListener("keypress", SongDurationPrompt._validateKey);
		this._barsStepper.removeEventListener("blur", SongDurationPrompt._validateNumber);
		this.container.removeEventListener("keydown", this._whenKeyPressed);
	}

	private _whenKeyPressed = (event: KeyboardEvent): void => {
		if ((<Element>event.target).tagName != "BUTTON" && event.keyCode == 13) { // Enter key
			this._saveChanges();
		}
	}

	private static _validateKey(event: KeyboardEvent): boolean {
		const charCode = (event.which) ? event.which : event.keyCode;
		if (charCode != 46 && charCode > 31 && (charCode < 48 || charCode > 57)) {
			event.preventDefault();
			return true;
		}
		return false;
	}

	private static _validateNumber(event: Event): void {
		const input: HTMLInputElement = <HTMLInputElement>event.target;
		input.value = Math.floor(Math.max(Number(input.min), Math.min(Number(input.max), Number(input.value)))) + "";
	}

	private static _validate(input: HTMLInputElement): number {
		return Math.floor(Number(input.value));
	}

	private _saveChanges = (): void => {
		window.localStorage.setItem("barCountPosition", this._positionSelect.value);
		const group: ChangeGroup = new ChangeGroup();
		group.append(new ChangeBarCount(this._doc, SongDurationPrompt._validate(this._barsStepper), this._positionSelect.value == "beginning"));
		this._doc.prompt = null;
		this._doc.record(group, StateChangeType.replace);
	}
}
//}<|MERGE_RESOLUTION|>--- conflicted
+++ resolved
@@ -1,8 +1,7 @@
 // Copyright (C) 2020 John Nesky, distributed under the MIT license.
 
-<<<<<<< HEAD
 import { Config } from "../synth/SynthConfig";
-import { HTML } from "./html";
+import { HTML } from "imperative-html/dist/esm/elements-strict";
 import { SongDocument, StateChangeType } from "./SongDocument";
 import { Prompt } from "./Prompt";
 import { ChangeGroup } from "./Change";
@@ -18,10 +17,10 @@
 		option({ value: "end" }, "Apply change at end of song."),
 		option({ value: "beginning" }, "Apply change at beginning of song."),
 	);
-	private readonly _cancelButton: HTMLButtonElement = button({ className: "cancelButton" });
-	private readonly _okayButton: HTMLButtonElement = button({ className: "okayButton", style: "width:45%;" }, "Okay");
+	private readonly _cancelButton: HTMLButtonElement = button({ class: "cancelButton" });
+	private readonly _okayButton: HTMLButtonElement = button({ class: "okayButton", style: "width:45%;" }, "Okay");
 
-	public readonly container: HTMLDivElement = div({ className: "prompt noSelection", style: "width: 250px;" },
+	public readonly container: HTMLDivElement = div({ class: "prompt noSelection", style: "width: 250px;" },
 		h2("Song Length"),
 		div({ style: "display: flex; flex-direction: row; align-items: center; height: 2em; justify-content: flex-end;" },
 			div({ style: "display: inline-block; text-align: right;" },
@@ -29,48 +28,11 @@
 				br(),
 				span({ style: `font-size: smaller; color: ${ColorConfig.secondaryText};` }, "(Multiples of 4 are recommended)"),
 
-=======
-import {Config} from "../synth/SynthConfig";
-import {HTML} from "imperative-html/dist/esm/elements-strict";
-import {SongDocument, StateChangeType} from "./SongDocument";
-import {Prompt} from "./Prompt";
-import {ChangeGroup} from "./Change";
-import {ChangeBarCount} from "./changes";
-import {ColorConfig} from "./ColorConfig";
-
-//namespace beepbox {
-	const {button, div, span, h2, input, br, select, option} = HTML;
-	
-	export class SongDurationPrompt implements Prompt {
-		private readonly _barsStepper: HTMLInputElement = input({style: "width: 3em; margin-left: 1em;", type: "number", step: "1"});
-		private readonly _positionSelect: HTMLSelectElement = select({style: "width: 100%;"},
-			option({value: "end"},       "Apply change at end of song."),
-			option({value: "beginning"}, "Apply change at beginning of song."),
-		);
-		private readonly _cancelButton: HTMLButtonElement = button({class: "cancelButton"});
-		private readonly _okayButton: HTMLButtonElement = button({class: "okayButton", style: "width:45%;"}, "Okay");
-		
-		public readonly container: HTMLDivElement = div({class: "prompt noSelection", style: "width: 250px;"},
-			h2("Song Length"),
-			div({style: "display: flex; flex-direction: row; align-items: center; height: 2em; justify-content: flex-end;"},
-				div({style: "display: inline-block; text-align: right;"},
-					"Bars per song:",
-					br(),
-					span({style: `font-size: smaller; color: ${ColorConfig.secondaryText};`}, "(Multiples of 4 are recommended)"),
-				),
-				this._barsStepper,
-			),
-			div({style: "display: flex; flex-direction: row; align-items: center; height: 2em; justify-content: flex-end;"},
-				div({class: "selectContainer", style: "width: 100%;"}, this._positionSelect),
-			),
-			div({style: "display: flex; flex-direction: row-reverse; justify-content: space-between;"},
-				this._okayButton,
->>>>>>> f21a2377
 			),
 			this._barsStepper,
 		),
 		div({ style: "display: flex; flex-direction: row; align-items: center; height: 2em; justify-content: flex-end;" },
-			div({ className: "selectContainer", style: "width: 100%;" }, this._positionSelect),
+			div({ class: "selectContainer", style: "width: 100%;" }, this._positionSelect),
 		),
 		div({ style: "display: flex; flex-direction: row-reverse; justify-content: space-between;" },
 			this._okayButton,
