// Copyright (C) 2020 John Nesky, distributed under the MIT license.

/// <reference path="ColorConfig.ts" />

namespace beepbox {

<<<<<<< HEAD
	const styleSheet = document.createElement('style');
	styleSheet.type = "text/css";
	styleSheet.appendChild(document.createTextNode(`

/* This is a fix for being unable to click away from select2 nodes. See:
  https://stackoverflow.com/questions/52297349/select2-does-not-close-the-choices-box-on-clicking-outside-it-with-closeonselec
*/
html,
body {
  height: 100%;
}

.beepboxEditor {
	display: flex;
	-webkit-touch-callout: none;
	-webkit-user-select: none;
	-khtml-user-select: none;
	-moz-user-select: none;
	-ms-user-select: none;
	user-select: none;
=======

// Determine if the user's browser/OS adds scrollbars that occupy space.
// See: https://www.filamentgroup.com/lab/scrollbars/
const scrollBarTest: HTMLDivElement = document.body.appendChild(HTML.div({style: "width:30px; height:30px; overflow: auto;"}, 
	HTML.div({style: "width:100%;height:40px"}),
));
if ((<any>scrollBarTest).firstChild.clientWidth < 30) {
	document.documentElement.classList.add("obtrusive-scrollbars");
}
document.body.removeChild(scrollBarTest);


document.head.appendChild(HTML.style({type: "text/css"}, `

/* Note: "#" symbols need to be encoded as "%23" in SVG data urls, otherwise they are interpreted as fragment identifiers! */
:root {
	--play-symbol: url('data:image/svg+xml,<svg xmlns="http://www.w3.org/2000/svg" width="26" height="26" viewBox="-13 -13 26 26"><path d="M -4 -8 L -4 8 L 9 0 z" fill="gray"/></svg>');
	--pause-symbol: url('data:image/svg+xml,<svg xmlns="http://www.w3.org/2000/svg" width="26" height="26" viewBox="-13 -13 26 26"><rect x="-4" y="-8" width="4" height="16" fill="gray"/><rect x="5" y="-8" width="4" height="16" fill="gray"/></svg>');
	--prev-bar-symbol: url('data:image/svg+xml,<svg xmlns="http://www.w3.org/2000/svg" width="26" height="26" viewBox="-13 -13 26 26"><rect x="-6" y="-6" width="2" height="12" fill="gray"/><path d="M 6 -6 L 6 6 L -3 0 z" fill="gray"/></svg>');
	--next-bar-symbol: url('data:image/svg+xml,<svg xmlns="http://www.w3.org/2000/svg" width="26" height="26" viewBox="-13 -13 26 26"><rect x="4" y="-6" width="2" height="12" fill="gray"/><path d="M -6 -6 L -6 6 L 3 0 z" fill="gray"/></svg>');
	--volume-symbol: url('data:image/svg+xml,<svg xmlns="http://www.w3.org/2000/svg" width="26" height="26" viewBox="0 0 26 26"><path d="M 4 16 L 4 10 L 8 10 L 13 5 L 13 21 L 8 16 z M 15 11 L 16 10 A 7.2 7.2 0 0 1 16 16 L 15 15 A 5.8 5.8 0 0 0 15 12 z M 18 8 L 19 7 A 11.5 11.5 0 0 1 19 19 L 18 18 A 10.1 10.1 0 0 0 18 8 z" fill="gray"/></svg>');
	--unmuted-symbol: url('data:image/svg+xml,<svg xmlns="http://www.w3.org/2000/svg" width="20" height="20" viewBox="3 3 20 20"><path d="M 4 16 L 4 10 L 8 10 L 13 5 L 13 21 L 8 16 z M 15 11 L 16 10 A 7.2 7.2 0 0 1 16 16 L 15 15 A 5.8 5.8 0 0 0 15 12 z M 18 8 L 19 7 A 11.5 11.5 0 0 1 19 19 L 18 18 A 10.1 10.1 0 0 0 18 8 z" fill="gray"/></svg>');
	--muted-symbol: url('data:image/svg+xml,<svg xmlns="http://www.w3.org/2000/svg" width="20" height="20" viewBox="3 3 20 20"><path d="M 4 16 L 4 10 L 8 10 L 13 5 L 13 21 L 8 16 z" fill="gray"/></svg>');
	--menu-down-symbol: url('data:image/svg+xml,<svg xmlns="http://www.w3.org/2000/svg" width="26" height="26" viewBox="-13 -13 26 26"><path d="M -4 -2 L 4 -2 L 0 3 z" fill="gray"/></svg>');
	--select-arrows-symbol: url('data:image/svg+xml,<svg xmlns="http://www.w3.org/2000/svg" width="26" height="26" viewBox="-13 -13 26 26"><path d="M -4 -3 L 4 -3 L 0 -8 z M -4 3 L 4 3 L 0 8 z" fill="gray"/></svg>');
	--file-page-symbol: url('data:image/svg+xml,<svg xmlns="http://www.w3.org/2000/svg" width="26" height="26" viewBox="-5 -21 26 26"><path d="M 2 0 L 2 -16 L 10 -16 L 14 -12 L 14 0 z M 3 -1 L 13 -1 L 13 -11 L 9 -11 L 9 -15 L 3 -15 z" fill="gray"/></svg>');
	--edit-pencil-symbol: url('data:image/svg+xml,<svg xmlns="http://www.w3.org/2000/svg" width="26" height="26" viewBox="-5 -21 26 26"><path d="M 0 0 L 1 -4 L 4 -1 z M 2 -5 L 10 -13 L 13 -10 L 5 -2 zM 11 -14 L 13 -16 L 14 -16 L 16 -14 L 16 -13 L 14 -11 z" fill="gray"/></svg>');
	--preferences-gear-symbol: url('data:image/svg+xml,<svg xmlns="http://www.w3.org/2000/svg" width="26" height="26" viewBox="-13 -13 26 26"><path d="M 5.78 -1.6 L 7.93 -0.94 L 7.93 0.94 L 5.78 1.6 L 4.85 3.53 L 5.68 5.61 L 4.21 6.78 L 2.36 5.52 L 0.27 5.99 L -0.85 7.94 L -2.68 7.52 L -2.84 5.28 L -4.52 3.95 L -6.73 4.28 L -7.55 2.59 L -5.9 1.07 L -5.9 -1.07 L -7.55 -2.59 L -6.73 -4.28 L -4.52 -3.95 L -2.84 -5.28 L -2.68 -7.52 L -0.85 -7.94 L 0.27 -5.99 L 2.36 -5.52 L 4.21 -6.78 L 5.68 -5.61 L 4.85 -3.53 M 2.92 0.67 L 2.92 -0.67 L 2.35 -1.87 L 1.3 -2.7 L 0 -3 L -1.3 -2.7 L -2.35 -1.87 L -2.92 -0.67 L -2.92 0.67 L -2.35 1.87 L -1.3 2.7 L -0 3 L 1.3 2.7 L 2.35 1.87 z" fill="gray"/></svg>');
	--customize-dial-symbol: url('data:image/svg+xml,<svg xmlns="http://www.w3.org/2000/svg" width="26" height="26" viewBox="-13 -13 26 26"> \
			<g transform="translate(0,1)" fill="gray"> \
				<circle cx="0" cy="0" r="6.5" stroke="gray" stroke-width="1" fill="none"/> \
				<rect x="-1" y="-5" width="2" height="4" transform="rotate(30)"/> \
				<circle cx="-7.79" cy="4.5" r="0.75"/> \
				<circle cx="-9" cy="0" r="0.75"/> \
				<circle cx="-7.79" cy="-4.5" r="0.75"/> \
				<circle cx="-4.5" cy="-7.79" r="0.75"/> \
				<circle cx="0" cy="-9" r="0.75"/> \
				<circle cx="4.5" cy="-7.79" r="0.75"/> \
				<circle cx="7.79" cy="-4.5" r="0.75"/> \
				<circle cx="9" cy="0" r="0.75"/> \
				<circle cx="7.79" cy="4.5" r="0.75"/> \
			</g> \
		</svg>');
	--export-symbol: url('data:image/svg+xml,<svg xmlns="http://www.w3.org/2000/svg" width="26" height="26" viewBox="-13 -13 26 26"><path fill="gray" d="M -8 3 L -8 8 L 8 8 L 8 3 L 6 3 L 6 6 L -6 6 L -6 3 z M 0 2 L -4 -2 L -1 -2 L -1 -8 L 1 -8 L 1 -2 L 4 -2 z"/></svg>');
	--close-symbol: url('data:image/svg+xml,<svg xmlns="http://www.w3.org/2000/svg" width="26" height="26" viewBox="-13 -13 26 26"><path fill="gray" d="M -8 -6 L -6 -8 L 0 -2  L 6 -8 L 8 -6 L 2 0 L 8 6 L 6 8 L 0 2 L -6 8 L -8 6 L -2 0 z"/></svg>');
	--checkmark-symbol: url('data:image/svg+xml,<svg xmlns="http://www.w3.org/2000/svg" width="26" height="26" viewBox="-13 -13 26 26"><path fill="gray" d="M -9 -2 L -8 -3 L -3 2 L 9 -8 L 10 -7 L -3 8 z"/></svg>');
	--drum-symbol: url('data:image/svg+xml,<svg xmlns="http://www.w3.org/2000/svg" width="32" height="40" viewBox="0 0 32 40"> \
			<defs> \
				<linearGradient id="gold1" x1="0%" y1="0%" x2="100%" y2="0%"> \
					<stop offset="0%" stop-color="%237e3302"/> \
					<stop offset="40%" stop-color="%23ffec6b"/> \
					<stop offset="100%" stop-color="%237e3302"/> \
				</linearGradient> \
				<linearGradient id="gold2" x1="0%" y1="0%" x2="100%" y2="0%"> \
					<stop offset="0%" stop-color="%23faaf7d"/> \
					<stop offset="15%" stop-color="%23fffba9"/> \
					<stop offset="40%" stop-color="%23ffffe3"/> \
					<stop offset="65%" stop-color="%23fffba9"/> \
					<stop offset="100%" stop-color="%23faaf7d"/> \
				</linearGradient> \
				<radialGradient id="gold3" cx="0%" cy="0%" r="100%"> \
					<stop offset="0%" stop-color="%23ffffe3"/> \
					<stop offset="50%" stop-color="%23ffec6b"/> \
					<stop offset="100%" stop-color="%237e3302"/> \
				</radialGradient> \
				<linearGradient id="red" x1="0%" y1="0%" x2="100%" y2="0%"> \
					<stop offset="0%" stop-color="%23641919"/> \
					<stop offset="40%" stop-color="%23cd2c2c"/> \
					<stop offset="100%" stop-color="%23641919"/> \
				</linearGradient> \
				<radialGradient id="membrane"> \
					<stop offset="10%" stop-color="%23cccccc" /> \
					<stop offset="90%" stop-color="%23f6f6f7" /> \
					<stop offset="100%" stop-color="%23999" /> \
				</radialGradient> \
			</defs> \
			<ellipse cx="16" cy="26" rx="16" ry="14" fill="rgba(0,0,0,0.5)"/> \
			<ellipse cx="16" cy="25" rx="16" ry="14" fill="url(%23gold1)"/> \
			<rect x="0" y="23" width="32" height="2" fill="url(%23gold1)"/> \
			<ellipse cx="16" cy="23" rx="16" ry="14" fill="url(%23gold2)"/> \
			<ellipse cx="16" cy="23" rx="15" ry="13" fill="url(%23red)"/> \
			<rect x="1" y="17" width="30" height="6" fill="url(%23red)"/> \
			<rect x="5" y="27" width="1" height="5" rx="0.5" fill="rgba(0,0,0,0.5)"/> \
			<rect x="15" y="31" width="2" height="5" rx="1" fill="rgba(0,0,0,0.5)"/> \
			<rect x="26" y="27" width="1" height="5" rx="0.5" fill="rgba(0,0,0,0.5)"/> \
			<rect x="5" y="26" width="1" height="5" rx="0.5" fill="url(%23gold3)"/> \
			<rect x="15" y="30" width="2" height="5" rx="1" fill="url(%23gold3)"/> \
			<rect x="26" y="26" width="1" height="5" rx="0.5" fill="url(%23gold3)"/> \
			<ellipse cx="16" cy="18" rx="15" ry="13" fill="rgba(0,0,0,0.5)"/> \
			<ellipse cx="16" cy="16" rx="16" ry="14" fill="url(%23gold1)"/> \
			<rect x="0" y="14" width="32" height="2" fill="url(%23gold1)"/> \
			<ellipse cx="16" cy="14" rx="16" ry="14" fill="url(%23gold2)"/> \
			<ellipse cx="16" cy="14" rx="15" ry="13" fill="url(%23membrane)"/> \
		</svg>');
	--piano-key-symbol: url('data:image/svg+xml,<svg xmlns="http://www.w3.org/2000/svg" width="32" height="15" preserveAspectRatio="none" viewBox="0 -1 32 15"> \
			<defs> \
				<linearGradient id="shadow" x1="0%" y1="0%" x2="100%" y2="0%"> \
					<stop offset="0%" stop-color="rgba(0,0,0,0.5)"/> \
					<stop offset="100%" stop-color="transparent"/> \
				</linearGradient> \
			</defs> \
			<rect x="-1" y="1" width="31" height="1" rx="0.6" fill="rgba(255,255,255,0.4)"/> \
			<path d="M -1 11 L 30 11 L 30 2 L 33 -1 L 33 14 L -1 14 z" fill="rgba(0,0,0,0.7)"/> \
			<rect x="-1" y="-1" width="19" height="15" fill="url(%23shadow)"/> \
		</svg>');
}


.obtrusive-scrollbars, .obtrusive-scrollbars * {
	scrollbar-width: thin;
	scrollbar-color: ${ColorConfig.uiWidgetBackground} ${ColorConfig.editorBackground};
}
.obtrusive-scrollbars::-webkit-scrollbar, .obtrusive-scrollbars *::-webkit-scrollbar {
	width: 12px;
}
.obtrusive-scrollbars::-webkit-scrollbar-track, .obtrusive-scrollbars *::-webkit-scrollbar-track {
	background: ${ColorConfig.editorBackground};
}
.obtrusive-scrollbars::-webkit-scrollbar-thumb, .obtrusive-scrollbars *::-webkit-scrollbar-thumb {
	background-color: ${ColorConfig.uiWidgetBackground};
	border: 3px solid ${ColorConfig.editorBackground};
}


.beepboxEditor {
	display: grid;
    grid-template-columns: minmax(0, 1fr) max-content;
    grid-template-rows: max-content 1fr; /* max-content minmax(0, 1fr); Chrome 80 grid layout regression. https://bugs.chromium.org/p/chromium/issues/detail?id=1050307 */
    grid-template-areas: "pattern-area settings-area" "track-area settings-area";
	grid-column-gap: 6px;
	grid-row-gap: 6px;
>>>>>>> 0de39c82
	position: relative;
	touch-action: manipulation;
	cursor: default;
	font-size: small;
	overflow: hidden;
<<<<<<< HEAD

    opacity: 0;
    -webkit-transition: opacity 0.2s ease-in;
    -moz-transition: opacity 0.2s ease-in;
    -o-transition: opacity 0.2s ease-in;
    -ms-transition: opacity 0.2s ease-in;
    transition: opacity 0.2s ease-in;
    transition-delay: 0s;
}

.editorBox {
     opacity: 0;
    -webkit-transition: opacity 0.5s ease-in;
    -moz-transition: opacity 0.5s ease-in;
    -o-transition: opacity 0.5s ease-in;
    -ms-transition: opacity 0.5s ease-in;
    transition: opacity 0.5s ease-in;
    transition-delay: 0s;
}

.playback-controls {
    opacity: 0;
    -webkit-transition: opacity 0.5s ease-in;
    -moz-transition: opacity 0.5s ease-in;
    -o-transition: opacity 0.5s ease-in;
    -ms-transition: opacity 0.5s ease-in;
    transition: opacity 0.5s ease-in;
    transition-delay: 0.15s;
}

.editor-song-settings {
    opacity: 0;
    -webkit-transition: opacity 0.5s ease-in;
    -moz-transition: opacity 0.5s ease-in;
    -o-transition: opacity 0.5s ease-in;
    -ms-transition: opacity 0.5s ease-in;
    transition: opacity 0.5s ease-in;
    transition-delay: 0.35s;
}

.editor-instrument-settings {
    opacity: 0;
    -webkit-transition: opacity 0.5s ease-in;
    -moz-transition: opacity 0.5s ease-in;
    -o-transition: opacity 0.5s ease-in;
    -ms-transition: opacity 0.5s ease-in;
    transition: opacity 0.5s ease-in;
    transition-delay: 0.45s;
}

.trackBar {
    opacity: 0;
    -webkit-transition: opacity 0.5s ease-in;
    -moz-transition: opacity 0.5s ease-in;
    -o-transition: opacity 0.5s ease-in;
    -ms-transition: opacity 0.5s ease-in;
    transition: opacity 0.5s ease-in;
    transition-delay: 0.4s;
}

.barScrollBar {
    opacity: 0;
    -webkit-transition: opacity 0.5s ease-in;
    -moz-transition: opacity 0.5s ease-in;
    -o-transition: opacity 0.5s ease-in;
    -ms-transition: opacity 0.5s ease-in;
    transition: opacity 0.5s ease-in;
    transition-delay: 0.5s;
}



.load {
    opacity: 1;
=======
	color: ${ColorConfig.primaryText};
	background: ${ColorConfig.editorBackground};
>>>>>>> 0de39c82
}

.beepboxEditor .noSelection {
	-webkit-touch-callout: none;
	-webkit-user-select: none;
	-moz-user-select: none;
	-ms-user-select: none;
	user-select: none;
}

.beepboxEditor div {
	margin: 0;
	padding: 0;
}

.beepboxEditor .pattern-area {
	grid-area: pattern-area;
	height: 481px;
	display: flex;
	flex-direction: row;
}

.beepboxEditor .track-area {
	grid-area: track-area;
}

.beepboxEditor .settings-area {
	grid-area: settings-area;
	display: grid;
    grid-template-columns: auto;
    grid-template-rows: min-content min-content min-content min-content min-content;
    grid-template-areas: "version-area" "play-pause-area" "menu-area" "song-settings-area" "instrument-settings-area";
	grid-column-gap: 6px;
}

.beepboxEditor .version-area{ grid-area: version-area; }
.beepboxEditor .play-pause-area{ grid-area: play-pause-area; }
.beepboxEditor .menu-area{ grid-area: menu-area; }
.beepboxEditor .song-settings-area{ grid-area: song-settings-area; }
.beepboxEditor .instrument-settings-area{ grid-area: instrument-settings-area; }

.beepboxEditor .tip {
	cursor: help;
}

.beepboxEditor .tip:hover {
	color: ${ColorConfig.linkAccent};
	text-decoration: underline;
}
.beepboxEditor .tip:active {
	color: ${ColorConfig.primaryText};
}

.beepboxEditor .volume-speaker {
	flex-shrink: 0;
	width: 2em;
	height: 2em;
	background: ${ColorConfig.secondaryText};
	-webkit-mask-image: var(--volume-symbol);
	-webkit-mask-repeat: no-repeat;
	-webkit-mask-position: center;
	mask-image: var(--volume-symbol);
	mask-repeat: no-repeat;
	mask-position: center;
}

.beepboxEditor .drum-button {
	flex: 1;
	background-color: transparent;
	background-image: var(--drum-symbol);
	background-repeat: no-repeat;
	background-position: center;
}

.beepboxEditor .piano-button {
	flex: 1;
	position: relative;
	display: flex;
	align-items: center;
}
.beepboxEditor .piano-button::before {
	content: "";
	position: absolute;
	left: 0;
	top: 0;
	width: 100%;
	height: 100%;
	pointer-events: none;
	background-image: var(--piano-key-symbol);
	background-repeat: no-repeat;
	background-position: center;
	background-size: 100% 115.38%;
}
.beepboxEditor .piano-button.disabled::after {
	content: "";
	position: absolute;
	right: 0;
	top: 0;
	width: 70%;
	height: 100%;
	pointer-events: none;
	background: ${ColorConfig.editorBackground};
	-webkit-mask-image: linear-gradient(90deg, transparent 0%, gray 70%, gray 100%);
	-webkit-mask-repeat: no-repeat;
	-webkit-mask-position: center;
	mask-image: linear-gradient(90deg, transparent 0%, gray 70%, gray 100%);
	mask-repeat: no-repeat;
	mask-position: center;
}

.beepboxEditor .customize-instrument {
	margin: 2px 0;
}
.beepboxEditor .customize-instrument::before {
	content: "";
	flex-shrink: 0;
	position: absolute;
	left: 0;
	top: 50%;
	margin-top: -1em;
	pointer-events: none;
	width: 2em;
	height: 2em;
	background: currentColor;
	-webkit-mask-image: var(--customize-dial-symbol);
	-webkit-mask-repeat: no-repeat;
	-webkit-mask-position: center;
	mask-image: var(--customize-dial-symbol);
	mask-repeat: no-repeat;
	mask-position: center;
}

.beepboxEditor .menu.file::before {
	content: "";
	flex-shrink: 0;
	position: absolute;
	left: 0;
	top: 50%;
	margin-top: -1em;
	pointer-events: none;
	width: 2em;
	height: 2em;
	background: currentColor;
	-webkit-mask-image: var(--file-page-symbol);
	-webkit-mask-repeat: no-repeat;
	-webkit-mask-position: center;
	mask-image: var(--file-page-symbol);
	mask-repeat: no-repeat;
	mask-position: center;
}

.beepboxEditor .menu.edit::before {
	content: "";
	flex-shrink: 0;
	position: absolute;
	left: 0;
	top: 50%;
	margin-top: -1em;
	pointer-events: none;
	width: 2em;
	height: 2em;
	background: currentColor;
	-webkit-mask-image: var(--edit-pencil-symbol);
	-webkit-mask-repeat: no-repeat;
	-webkit-mask-position: center;
	mask-image: var(--edit-pencil-symbol);
	mask-repeat: no-repeat;
	mask-position: center;
}

.beepboxEditor .menu.preferences::before {
	content: "";
	flex-shrink: 0;
	position: absolute;
	left: 0;
	top: 50%;
	margin-top: -1em;
	pointer-events: none;
	width: 2em;
	height: 2em;
	background: currentColor;
	-webkit-mask-image: var(--preferences-gear-symbol);
	-webkit-mask-repeat: no-repeat;
	-webkit-mask-position: center;
	mask-image: var(--preferences-gear-symbol);
	mask-repeat: no-repeat;
	mask-position: center;
}

.beepboxEditor .mute-button::before {
	content: "";
	pointer-events: none;
	width: 100%;
	height: 100%;
	background: ${ColorConfig.primaryText};
	display: inline-block;
	-webkit-mask-image: var(--unmuted-symbol);
	-webkit-mask-repeat: no-repeat;
	-webkit-mask-position: center;
	-webkit-mask-size: contain;
	mask-image: var(--unmuted-symbol);
	mask-repeat: no-repeat;
	mask-position: center;
	mask-size: contain;
}

.beepboxEditor .mute-button.muted::before {
	background: ${ColorConfig.editorBackground};
	-webkit-mask-image: var(--muted-symbol);
	mask-image: var(--muted-symbol);
}

.beepboxEditor .promptContainer {
	position: absolute;
	top: 0;
	left: 0;
	width: 100%;
	height: 100%;
	display: flex;
	justify-content: center;
	align-items: center;
}

.beepboxEditor .promptContainer::before {
	content: "";
	position: absolute;
	top: 0;
	left: 0;
	width: 100%;
	height: 100%;
	background: ${ColorConfig.editorBackground};
	opacity: 0.5;
	display: flex;
}

.beepboxEditor .prompt {
	margin: auto;
	text-align: center;
<<<<<<< HEAD
	background: #040410;
	border-radius: 15px;
	border: 4px solid #393e4f;
	color: #fff;
=======
	background: ${ColorConfig.editorBackground};
	border-radius: 15px;
	border: 4px solid ${ColorConfig.uiWidgetBackground};
	color: ${ColorConfig.primaryText};
>>>>>>> 0de39c82
	padding: 20px;
	display: flex;
	flex-direction: column;
	position: relative;
	box-shadow: 5px 5px 20px 10px rgba(0,0,0,0.5);
}

.beepboxEditor .prompt > *:not(:first-child):not(.cancelButton) {
	margin-top: 1.5em;
}

.beepboxEditor .prompt h2 {
	font-size: 2em;
	margin: 0 16px;
	font-weight: normal;
}

.beepboxEditor .prompt p {
	text-align: left;
	margin: 1em 0;
}

.beepboxEditor .selectContainer {
	position: relative;
}
.beepboxEditor .selectContainer:not(.menu)::after {
	content: "";
	flex-shrink: 0;
	position: absolute;
	right: 0;
	top: 50%;
	margin-top: -1em;
	pointer-events: none;
	width: 1.1em;
	height: 2em;
	background: currentColor;
	-webkit-mask-image: var(--select-arrows-symbol);
	-webkit-mask-repeat: no-repeat;
	-webkit-mask-position: center;
	mask-image: var(--select-arrows-symbol);
	mask-repeat: no-repeat;
	mask-position: center;
}
.beepboxEditor .selectContainer.menu::after {
	content: "";
	flex-shrink: 0;
	position: absolute;
	right: 0;
	top: 50%;
	margin-top: -1em;
	pointer-events: none;
	width: 2em;
	height: 2em;
	background: currentColor;
	-webkit-mask-image: var(--menu-down-symbol);
	-webkit-mask-repeat: no-repeat;
	-webkit-mask-position: center;
	mask-image: var(--menu-down-symbol);
	mask-repeat: no-repeat;
	mask-position: center;
}
.beepboxEditor select {
	margin: 0;
	padding: 0 0.3em;
	display: block;
	height: 2em;
	border: none;
	border-radius: 0.4em;
<<<<<<< HEAD
	background: #393e4f;
=======
	background: ${ColorConfig.uiWidgetBackground};
>>>>>>> 0de39c82
	color: inherit;
	font-size: inherit;
	cursor: pointer;
	font-family: inherit;
	font-weight: inherit;

	-webkit-appearance:none;
	-moz-appearance: none;
	appearance: none;
}

.select2-container .select2-selection--single {
  height: auto;
}

.select2-container--default .select2-selection--single{
  border-radius: 0px;
  border: 0px;
  background-color: transparent;
  outline: none;
}

.select2-selection__rendered:not(.menu)::before {
	content: "";
	position: absolute;
	right: 0.3em;
	top: 0.4em;
	border-bottom: 0.4em solid currentColor;
	border-left: 0.3em solid transparent;
	border-right: 0.3em solid transparent;
	pointer-events: none;
}
.select2-selection__rendered:not(.menu)::after {
	content: "";
	position: absolute;
	right: 0.3em;
	bottom: 0.4em;
	border-top: 0.4em solid currentColor;
	border-left: 0.3em solid transparent;
	border-right: 0.3em solid transparent;
	pointer-events: none;
}
.select2-selection__rendered {
	margin: 0;
	padding: 0 0.3em;
	display: block;
	height: 2em;
	border: none;
	border-radius: 0.4em;
	background: #393e4f;
	color: inherit !important;
	font-size: inherit;
	cursor: pointer;
	font-family: inherit;

	-webkit-appearance:none;
	-moz-appearance: none;
	appearance: none;
}
.select2-selection__arrow b{
    display:none !important;
}

.select2-selection__rendered--focus {
	background: #6d6886;
	outline: none;
}
.select2-search__field {
    background: #393e4f;
    color: inherit !important;
    font-size: small;
    font-family: inherit;
    border: 0px !important;
    padding: 1px !important;
}
.select2-dropdown {
    box-sizing: border-box;
    display: inline-block;
    margin: 0;
    font-size: small;
    position: relative;
    vertical-align: middle;
    background-color: #6d6886;
}

.select2-container--default .select2-results>.select2-results__options {
    max-height: 430px;
    overflow-x: hidden;
}
.select2-container--default .select2-results__group {
    cursor: default;
    display: block;
    padding: 1px;
    background: #5d576f;
}
.select2-results__option {
    padding: 2px;
    user-select: none;
    -webkit-user-select: none;
}
.select2-container--default .select2-results__option .select2-results__option {
    padding-left: 0.1em;
}
.select2-container--default .select2-results__option[aria-selected=true] {
  background-color: transparent !important;
}

.beepboxEditor .menu select {
	padding: 0 2em;
}
.beepboxEditor select:focus {
<<<<<<< HEAD
	background: #6d6886;
=======
	background: ${ColorConfig.uiWidgetFocus};
>>>>>>> 0de39c82
	outline: none;
}
.beepboxEditor .menu select {
	text-align: center;
	text-align-last: center;
}
.beepboxEditor .settings-area select {
       width: 100%;
}

/* This makes it look better in firefox on my computer... What about others?
@-moz-document url-prefix() {
	.beepboxEditor select { padding: 0 2px; }
}
*/
.beepboxEditor button {
	margin: 0;
	position: relative;
	height: 2em;
	border: none;
	border-radius: 0.4em;
<<<<<<< HEAD
	background: #393e4f;
=======
	background: ${ColorConfig.uiWidgetBackground};
>>>>>>> 0de39c82
	color: inherit;
	font-size: inherit;
	font-family: inherit;
	font-weight: inherit;
	cursor: pointer;
}
.beepboxEditor button:focus {
<<<<<<< HEAD
	background: #6d6886;
=======
	background: ${ColorConfig.uiWidgetFocus};
>>>>>>> 0de39c82
	outline: none;
}

.beepboxEditor button.cancelButton {
	float: right;
	width: 2em;
	position: absolute;
	top: 8px;
	right: 8px;
}

.beepboxEditor button.playButton, .beepboxEditor button.pauseButton, .beepboxEditor button.okayButton, .beepboxEditor button.exportButton {
	padding-left: 2em;
}
.beepboxEditor button.playButton::before {
	content: "";
	flex-shrink: 0;
	position: absolute;
	left: 0;
	top: 50%;
	margin-top: -1em;
	pointer-events: none;
	width: 2em;
	height: 2em;
	background: currentColor;
	-webkit-mask-image: var(--play-symbol);
	-webkit-mask-repeat: no-repeat;
	-webkit-mask-position: center;
	mask-image: var(--play-symbol);
	mask-repeat: no-repeat;
	mask-position: center;
}
.beepboxEditor button.pauseButton::before {
	content: "";
	flex-shrink: 0;
	position: absolute;
	left: 0;
	top: 50%;
	margin-top: -1em;
	pointer-events: none;
	width: 2em;
	height: 2em;
	background: currentColor;
	-webkit-mask-image: var(--pause-symbol);
	-webkit-mask-repeat: no-repeat;
	-webkit-mask-position: center;
	mask-image: var(--pause-symbol);
	mask-repeat: no-repeat;
	mask-position: center;
}

.beepboxEditor button.prevBarButton::before {
	content: "";
	flex-shrink: 0;
	position: absolute;
	left: 50%;
	top: 50%;
	margin-left: -1em;
	margin-top: -1em;
	pointer-events: none;
	width: 2em;
	height: 2em;
	background: currentColor;
	-webkit-mask-image: var(--prev-bar-symbol);
	-webkit-mask-repeat: no-repeat;
	-webkit-mask-position: center;
	mask-image: var(--prev-bar-symbol);
	mask-repeat: no-repeat;
	mask-position: center;
}

.beepboxEditor button.nextBarButton::before {
	content: "";
	flex-shrink: 0;
	position: absolute;
	left: 50%;
	top: 50%;
	margin-left: -1em;
	margin-top: -1em;
	pointer-events: none;
	width: 2em;
	height: 2em;
	background: currentColor;
	-webkit-mask-image: var(--next-bar-symbol);
	-webkit-mask-repeat: no-repeat;
	-webkit-mask-position: center;
	mask-image: var(--next-bar-symbol);
	mask-repeat: no-repeat;
	mask-position: center;
}

.beepboxEditor button.cancelButton::before {
	content: "";
	position: absolute;
	width: 2em;
	height: 2em;
	left: 0;
	top: 0;
	pointer-events: none;
	background: currentColor;
	mask-image: var(--close-symbol);
	mask-repeat: no-repeat;
	mask-position: center;
	-webkit-mask-image: var(--close-symbol);
	-webkit-mask-repeat: no-repeat;
	-webkit-mask-position: center;
}

.beepboxEditor button.okayButton::before {
	content: "";
	position: absolute;
	width: 2em;
	height: 2em;
	left: 0;
	top: 0;
	pointer-events: none;
	background: currentColor;
	-webkit-mask-image: var(--checkmark-symbol);
	-webkit-mask-repeat: no-repeat;
	-webkit-mask-position: center;
	mask-image: var(--checkmark-symbol);
	mask-repeat: no-repeat;
	mask-position: center;
}

.beepboxEditor button.exportButton::before {
	content: "";
	position: absolute;
	width: 2em;
	height: 2em;
	left: 0;
	top: 0;
	pointer-events: none;
	background: currentColor;
	mask-image: var(--export-symbol);
	mask-repeat: no-repeat;
	mask-position: center;
	-webkit-mask-image: var(--export-symbol);
	-webkit-mask-repeat: no-repeat;
	-webkit-mask-position: center;
}

.beepboxEditor canvas {
	overflow: hidden;
	position: absolute;
	display: block;
  cursor: crosshair;
}

@keyframes dash-animation {
  to {
    stroke-dashoffset: -100;
  }
}

.beepboxEditor .dash-move {
  animation: dash-animation 20s infinite linear;
}

.beepboxEditor .trackContainer {
	overflow-x: hidden;
	flex-grow: 1;
}

.beepboxEditor .trackAndMuteContainer {
	display: flex;
	align-items: flex-start;
}

.beepboxEditor .muteEditor {
	height: 128px;
	width: 32px;
	flex-shrink: 0;
	display: flex;
	flex-direction: column;
	align-items: stretch;
}

.beepboxEditor .selectRow {
	margin: 2px 0;
	height: 2.2em;
	display: flex;
	flex-direction: row;
	align-items: center;
	justify-content: space-between;
}

.beepboxEditor .selectRow > span:first-child {
	color: ${ColorConfig.secondaryText};
}

.beepboxEditor .selectRow > :nth-child(2) {
	width: 61.5%;
}

.beepboxEditor .operatorRow {
	margin: 2px 0;
	height: 2.2em;
	display: flex;
	flex-direction: row;
	align-items: center;
}

.beepboxEditor .operatorRow > * {
	flex-grow: 1;
	flex-shrink: 1;
}

.beepboxEditor .menu-area {
	display: flex;
	flex-direction: column;
}
.beepboxEditor .menu-area > * {
	margin: 2px 0;
}
.beepboxEditor .menu-area > button {
	padding: 0 2em;
	white-space: nowrap;
}

.beepboxEditor .song-settings-area {
	display: flex;
	flex-direction: column;
}

.beepboxEditor .editor-controls {
	flex-shrink: 0;
	display: flex;
	flex-direction: column;
}

.beepboxEditor .instrument-settings-area {
	display: flex;
	flex-direction: column;
}

.beepboxEditor .editor-right-side-top > *, .beepboxEditor .editor-right-side-bottom > * {
	flex-shrink: 0;
}

.beepboxEditor input[type=text], .beepboxEditor input[type=number] {
	font-size: inherit;
	font-weight: inherit;
	font-family: inherit;
	background: transparent;
<<<<<<< HEAD
    text-align: center;
	border: 1px solid #222222;
	color: white;
=======
	border: 1px solid ${ColorConfig.uiWidgetFocus};
	color: ${ColorConfig.primaryText};
}

.beepboxEditor input[type=text]::selection, .beepboxEditor input[type=number]::selection {
	background-color: ${ColorConfig.textSelection};
	color: ${ColorConfig.primaryText};
>>>>>>> 0de39c82
}

.beepboxEditor input[type=checkbox] {
  transform: scale(1.5);
}

.beepboxEditor input[type=range] {
	-webkit-appearance: none;
	color: inherit;
	width: 100%;
	height: 2em;
	font-size: inherit;
	margin: 0;
	cursor: pointer;
<<<<<<< HEAD
	background-color: #040410;
=======
	background-color: ${ColorConfig.editorBackground};
>>>>>>> 0de39c82
	touch-action: pan-y;
  position: relative;
}
.beepboxEditor input[type=range]:focus {
	outline: none;
}
.beepboxEditor input[type=range]::-webkit-slider-runnable-track {
	width: 100%;
	height: 0.5em;
	cursor: pointer;
<<<<<<< HEAD
	background: #393e4f;

}

.beepboxEditor span.midTick:after {
    content: "";
    display:inline-block;
    position: absolute;
    background: currentColor;
    width: 2%;
    left: 49%;
    height: 0.5em;
    top: 32%;
    z-index: 1;
		pointer-events: none;
}
.beepboxEditor span.modSlider {
	--mod-position: 20%;
	--mod-color: #6850b5;
}
.beepboxEditor span.modSlider:before {
		content: "";
    display:inline-block;
    position: absolute;
    background: var(--mod-color);
    width: 4%;
    left: var(--mod-position);
    height: 0.8em;
    top: 28%;
    z-index: 2;
		transform: translate(-50%, 0%);
		pointer-events: none;
		border: 40%;
		border-radius: 40%;
=======
	background: ${ColorConfig.uiWidgetBackground};
>>>>>>> 0de39c82
}
.beepboxEditor input[type=range]::-webkit-slider-thumb {
	height: 2em;
	width: 0.5em;
	border-radius: 0.25em;
	background: currentColor;
	cursor: pointer;
	-webkit-appearance: none;
	margin-top: -0.75em;
}
.beepboxEditor input[type=range]:focus::-webkit-slider-runnable-track {
<<<<<<< HEAD
	background: #7a7596;
=======
	background: ${ColorConfig.uiWidgetFocus};
>>>>>>> 0de39c82
}
.beepboxEditor input[type=range]::-moz-range-track {
	width: 100%;
	height: 0.5em;
	cursor: pointer;
<<<<<<< HEAD
	background: #393e4f;
}
.beepboxEditor input[type=range]:focus::-moz-range-track {
	background: #6d6886;
=======
	background: ${ColorConfig.uiWidgetBackground};
}
.beepboxEditor input[type=range]:focus::-moz-range-track {
	background: ${ColorConfig.uiWidgetFocus};
>>>>>>> 0de39c82
}
.beepboxEditor input[type=range]::-moz-range-thumb {
	height: 2em;
	width: 0.5em;
	border-radius: 0.25em;
	border: none;
	background: currentColor;
	cursor: pointer;
}
.beepboxEditor input[type=range]::-ms-track {
	width: 100%;
	height: 0.5em;
	cursor: pointer;
<<<<<<< HEAD
	background: #393e4f;
	border-color: transparent;
}
.beepboxEditor input[type=range]:focus::-ms-track {
	background: #6d6886;
=======
	background: ${ColorConfig.uiWidgetBackground};
	border-color: transparent;
}
.beepboxEditor input[type=range]:focus::-ms-track {
	background: ${ColorConfig.uiWidgetFocus};
>>>>>>> 0de39c82
}
.beepboxEditor input[type=range]::-ms-thumb {
	height: 2em;
	width: 0.5em;
	border-radius: 0.25em;
	background: currentColor;
	cursor: pointer;
}
.beepboxEditor .hintButton {
	border: 1px solid currentColor;
	border-radius: 50%;
	text-decoration: none;
	width: 1em;
	height: 1em;
	text-align: center;
	margin-left: auto;
	margin-right: .4em;
	cursor: pointer;
}

li.select2-results__option[role=group] > strong:hover {
  background-color: #516fbb;
}

/* wide screen */
@media (min-width: 701px) {
	#beepboxEditorContainer {
		display: table;
	}
	.beepboxEditor {
		flex-direction: row;
	}
	.beepboxEditor:focus-within {
		outline: 3px solid ${ColorConfig.uiWidgetBackground};
	}
	.beepboxEditor .trackAndMuteContainer {
		width: 512px;
	}
<<<<<<< HEAD
	.beepboxEditor .trackSelectBox {
		display: none;
	}
    .beepboxEditor .muteButtonSelectBox {
		display: none;
	}
	.beepboxEditor .playback-controls {
=======
	.beepboxEditor .play-pause-area {
>>>>>>> 0de39c82
		display: flex;
		flex-direction: column;
	}
	.beepboxEditor .playback-bar-controls {
		display: flex;
		flex-direction: row;
		margin: 2px 0;
	}
	.beepboxEditor .playback-volume-controls {
		display: flex;
		flex-direction: row;
		margin: 2px 0;
		align-items: center;
	}
	.beepboxEditor .pauseButton, .beepboxEditor .playButton,
    .beepboxEditor .copyButton, .beepboxEditor .pasteButton
    {
		flex-grow: 1;
	}
	.beepboxEditor .nextBarButton, .beepboxEditor .prevBarButton {
		flex-grow: 1;
		margin-left: 10px;
	}
	.beepboxEditor .settings-area {
		width: 14em;
<<<<<<< HEAD
		flex-direction: column;
	}
	.beepboxEditor .editor-widgets {
		flex-grow: 1;
	}
	.beepboxEditor .editor-settings input, .beepboxEditor .editor-settings select {
		width: 8.6em;
	}
	.beepboxEditor .selectRow > :nth-child(2) {
		width: 8.6em;
=======
>>>>>>> 0de39c82
	}
}

/* narrow screen */
@media (max-width: 700px) {
	.beepboxEditor {
		grid-template-columns: minmax(0, 1fr);
		grid-template-rows: min-content 6px min-content min-content;
		grid-template-areas: "pattern-area" "." "track-area" "settings-area";
		grid-row-gap: 0;
	}
	.beepboxEditor .settings-area {
		grid-template-columns: minmax(0, 1fr) minmax(0, 1fr);
		grid-template-rows: min-content min-content 1fr min-content;
		grid-template-areas:
			"play-pause-area play-pause-area"
			"menu-area instrument-settings-area"
			"song-settings-area instrument-settings-area"
			"version-area version-area";
		grid-column-gap: 8px;
		margin: 0 4px;
	}
	.beepboxEditor:focus-within {
		outline: none;
	}
	.beepboxEditor .pattern-area {
		max-height: 75vh;
	}
	.beepboxEditor .trackContainer {
		overflow-x: auto;
	}
	.beepboxEditor .barScrollBar {
		display: none;
	}
	.beepboxEditor .play-pause-area {
		display: flex;
		flex-direction: row;
		margin: 2px 0;
	}
	.beepboxEditor .playback-bar-controls {
		display: flex;
		flex-direction: row;
		flex-grow: 1;
	}
	.beepboxEditor .playback-volume-controls {
		display: flex;
		flex-direction: row;
		align-items: center;
		flex-grow: 1;
		margin: 0 2px;
	}
	.beepboxEditor .pauseButton, .beepboxEditor .playButton,
	.beepboxEditor .nextBarButton, .beepboxEditor .prevBarButton,
    .beepboxEditor .copyButton, .beepboxEditor .pasteButton
    {
		flex-grow: 1;
		margin: 0 2px;
	}
<<<<<<< HEAD
	.beepboxEditor .editor-song-settings, .beepboxEditor .editor-instrument-settings {
		flex-grow: 1;
		flex-basis: 0;
		margin: 0 4px;
	}
	.beepboxEditor .selectRow > :nth-child(2) {
		width: 60%;
	}
	.fullWidthOnly {
		display: none;
	}
	p {
		margin: 1em 0.5em;
	}
	
	.beepboxEditor .soundIcon {
	  background: #393e4f;
	  display: inline-block;
	  height: 10px;
	  margin-left: 0px;
	  margin-top: 8px;
		position: relative;
		width: 10px;
	}
	.beepboxEditor .soundIcon:before {
	  border-bottom: 6px solid transparent;
	  border-top: 6px solid transparent;
	  border-right: 10px solid #393e4f;
	  content: "";
	  height: 10px;
	  left: 6px;
	  position: absolute;
	  top: -6px;
	  width: 0;
	}
}

`));

	document.head.appendChild(styleSheet);

=======
}

`));
	
>>>>>>> 0de39c82
}<|MERGE_RESOLUTION|>--- conflicted
+++ resolved
@@ -4,28 +4,6 @@
 
 namespace beepbox {
 
-<<<<<<< HEAD
-	const styleSheet = document.createElement('style');
-	styleSheet.type = "text/css";
-	styleSheet.appendChild(document.createTextNode(`
-
-/* This is a fix for being unable to click away from select2 nodes. See:
-  https://stackoverflow.com/questions/52297349/select2-does-not-close-the-choices-box-on-clicking-outside-it-with-closeonselec
-*/
-html,
-body {
-  height: 100%;
-}
-
-.beepboxEditor {
-	display: flex;
-	-webkit-touch-callout: none;
-	-webkit-user-select: none;
-	-khtml-user-select: none;
-	-moz-user-select: none;
-	-ms-user-select: none;
-	user-select: none;
-=======
 
 // Determine if the user's browser/OS adds scrollbars that occupy space.
 // See: https://www.filamentgroup.com/lab/scrollbars/
@@ -131,6 +109,17 @@
 			<path d="M -1 11 L 30 11 L 30 2 L 33 -1 L 33 14 L -1 14 z" fill="rgba(0,0,0,0.7)"/> \
 			<rect x="-1" y="-1" width="19" height="15" fill="url(%23shadow)"/> \
 		</svg>');
+  --mod-key-symbol: url('data:image/svg+xml,<svg xmlns="http://www.w3.org/2000/svg" width="32" height="80" preserveAspectRatio="none" viewBox="0 -1 32 80"> \
+			<defs> \
+				<linearGradient id="shadow" x1="0%" y1="0%" x2="100%" y2="0%"> \
+					<stop offset="0%" stop-color="rgba(0,0,0,0.4)"/> \
+					<stop offset="100%" stop-color="transparent"/> \
+				</linearGradient> \
+			</defs> \
+			<rect x="-1" y="1" width="31" height="1" rx="0.6" fill="rgba(255,255,255,0.2)"/> \
+			<path d="M -1 76 L 30 76 L 30 1 L 33 -1 L 33 80 L -1 80 z" fill="rgba(0,0,0,0.7)"/> \
+			<rect x="-1" y="-1" width="19" height="80" fill="url(%23shadow)"/> \
+		</svg>');
 }
 
 
@@ -149,6 +138,11 @@
 	border: 3px solid ${ColorConfig.editorBackground};
 }
 
+@-moz-document url-prefix() {
+	.muteButtonText {
+		transform: translate(3px, 1px) !important;
+	}
+}
 
 .beepboxEditor {
 	display: grid;
@@ -157,14 +151,13 @@
     grid-template-areas: "pattern-area settings-area" "track-area settings-area";
 	grid-column-gap: 6px;
 	grid-row-gap: 6px;
->>>>>>> 0de39c82
 	position: relative;
 	touch-action: manipulation;
 	cursor: default;
 	font-size: small;
 	overflow: hidden;
-<<<<<<< HEAD
-
+	color: ${ColorConfig.primaryText};
+	background: ${ColorConfig.editorBackground};
     opacity: 0;
     -webkit-transition: opacity 0.2s ease-in;
     -moz-transition: opacity 0.2s ease-in;
@@ -174,7 +167,7 @@
     transition-delay: 0s;
 }
 
-.editorBox {
+.pattern-area {
      opacity: 0;
     -webkit-transition: opacity 0.5s ease-in;
     -moz-transition: opacity 0.5s ease-in;
@@ -184,7 +177,7 @@
     transition-delay: 0s;
 }
 
-.playback-controls {
+.settings-area {
     opacity: 0;
     -webkit-transition: opacity 0.5s ease-in;
     -moz-transition: opacity 0.5s ease-in;
@@ -204,7 +197,7 @@
     transition-delay: 0.35s;
 }
 
-.editor-instrument-settings {
+.instrument-settings-area {
     opacity: 0;
     -webkit-transition: opacity 0.5s ease-in;
     -moz-transition: opacity 0.5s ease-in;
@@ -214,7 +207,7 @@
     transition-delay: 0.45s;
 }
 
-.trackBar {
+.trackAndMuteContainer {
     opacity: 0;
     -webkit-transition: opacity 0.5s ease-in;
     -moz-transition: opacity 0.5s ease-in;
@@ -238,10 +231,6 @@
 
 .load {
     opacity: 1;
-=======
-	color: ${ColorConfig.primaryText};
-	background: ${ColorConfig.editorBackground};
->>>>>>> 0de39c82
 }
 
 .beepboxEditor .noSelection {
@@ -316,13 +305,13 @@
 	background-position: center;
 }
 
-.beepboxEditor .piano-button {
+.beepboxEditor .modulator-button {
 	flex: 1;
 	position: relative;
 	display: flex;
 	align-items: center;
 }
-.beepboxEditor .piano-button::before {
+.beepboxEditor .modulator-button::before {
 	content: "";
 	position: absolute;
 	left: 0;
@@ -330,6 +319,26 @@
 	width: 100%;
 	height: 100%;
 	pointer-events: none;
+	background-image: var(--mod-key-symbol);
+	background-repeat: no-repeat;
+	background-position: center;
+	background-size: 100% 102%;
+}
+
+.beepboxEditor .piano-button {
+	flex: 1;
+	position: relative;
+	display: flex;
+	align-items: center;
+}
+.beepboxEditor .piano-button::before {
+	content: "";
+	position: absolute;
+	left: 0;
+	top: 0;
+	width: 100%;
+	height: 100%;
+	pointer-events: none;
 	background-image: var(--piano-key-symbol);
 	background-repeat: no-repeat;
 	background-position: center;
@@ -431,28 +440,52 @@
 	mask-position: center;
 }
 
+.beepboxEditor .mute-button {
+	background: transparent;
+	border: none;
+  padding-right: 0px;
+  padding-left: 0px;
+  box-shadow: none;
+}
+
+.beepboxEditor .mute-button:focus {
+  background: transparent;
+	border: none;
+}
+
 .beepboxEditor .mute-button::before {
 	content: "";
 	pointer-events: none;
 	width: 100%;
 	height: 100%;
-	background: ${ColorConfig.primaryText};
 	display: inline-block;
+  background: var(--mute-button-normal);
 	-webkit-mask-image: var(--unmuted-symbol);
 	-webkit-mask-repeat: no-repeat;
 	-webkit-mask-position: center;
-	-webkit-mask-size: contain;
-	mask-image: var(--unmuted-symbol);
-	mask-repeat: no-repeat;
-	mask-position: center;
-	mask-size: contain;
+	-webkit-mask-size: cover;
+  mask-repeat: no-repeat;
+	mask-position: center;
+	mask-size: cover;
+  mask-image: var(--unmuted-symbol);
 }
 
 .beepboxEditor .mute-button.muted::before {
-	background: ${ColorConfig.editorBackground};
+  background: var(--ui-widget-background);
 	-webkit-mask-image: var(--muted-symbol);
-	mask-image: var(--muted-symbol);
-}
+  mask-image: var(--muted-symbol);
+}
+
+.beepboxEditor .mute-button.modMute.muted::before {
+  background: var(--ui-widget-background);
+	-webkit-mask-image: var(--muted-symbol);
+  mask-image: var(--muted-symbol);
+}
+
+.beepboxEditor .mute-button.modMute::before {
+  background: var(--mute-button-mod);
+}
+
 
 .beepboxEditor .promptContainer {
 	position: absolute;
@@ -480,17 +513,10 @@
 .beepboxEditor .prompt {
 	margin: auto;
 	text-align: center;
-<<<<<<< HEAD
-	background: #040410;
-	border-radius: 15px;
-	border: 4px solid #393e4f;
-	color: #fff;
-=======
 	background: ${ColorConfig.editorBackground};
 	border-radius: 15px;
 	border: 4px solid ${ColorConfig.uiWidgetBackground};
 	color: ${ColorConfig.primaryText};
->>>>>>> 0de39c82
 	padding: 20px;
 	display: flex;
 	flex-direction: column;
@@ -559,11 +585,7 @@
 	height: 2em;
 	border: none;
 	border-radius: 0.4em;
-<<<<<<< HEAD
-	background: #393e4f;
-=======
 	background: ${ColorConfig.uiWidgetBackground};
->>>>>>> 0de39c82
 	color: inherit;
 	font-size: inherit;
 	cursor: pointer;
@@ -579,6 +601,11 @@
   height: auto;
 }
 
+.select2-container {
+  width: -moz-available !important;
+  width: -webkit-fill-available !important;
+}
+
 .select2-container--default .select2-selection--single{
   border-radius: 0px;
   border: 0px;
@@ -613,12 +640,11 @@
 	height: 2em;
 	border: none;
 	border-radius: 0.4em;
-	background: #393e4f;
+	background: ${ColorConfig.uiWidgetBackground};
 	color: inherit !important;
 	font-size: inherit;
 	cursor: pointer;
 	font-family: inherit;
-
 	-webkit-appearance:none;
 	-moz-appearance: none;
 	appearance: none;
@@ -628,11 +654,11 @@
 }
 
 .select2-selection__rendered--focus {
-	background: #6d6886;
+	background: ${ColorConfig.uiWidgetFocus};
 	outline: none;
 }
 .select2-search__field {
-    background: #393e4f;
+    background: ${ColorConfig.uiWidgetBackground};
     color: inherit !important;
     font-size: small;
     font-family: inherit;
@@ -646,7 +672,7 @@
     font-size: small;
     position: relative;
     vertical-align: middle;
-    background-color: #6d6886;
+    background-color: ${ColorConfig.uiWidgetFocus};
 }
 
 .select2-container--default .select2-results>.select2-results__options {
@@ -657,7 +683,7 @@
     cursor: default;
     display: block;
     padding: 1px;
-    background: #5d576f;
+    background: ${ColorConfig.select2OptGroup};
 }
 .select2-results__option {
     padding: 2px;
@@ -675,11 +701,7 @@
 	padding: 0 2em;
 }
 .beepboxEditor select:focus {
-<<<<<<< HEAD
-	background: #6d6886;
-=======
 	background: ${ColorConfig.uiWidgetFocus};
->>>>>>> 0de39c82
 	outline: none;
 }
 .beepboxEditor .menu select {
@@ -701,11 +723,7 @@
 	height: 2em;
 	border: none;
 	border-radius: 0.4em;
-<<<<<<< HEAD
-	background: #393e4f;
-=======
 	background: ${ColorConfig.uiWidgetBackground};
->>>>>>> 0de39c82
 	color: inherit;
 	font-size: inherit;
 	font-family: inherit;
@@ -713,11 +731,7 @@
 	cursor: pointer;
 }
 .beepboxEditor button:focus {
-<<<<<<< HEAD
-	background: #6d6886;
-=======
 	background: ${ColorConfig.uiWidgetFocus};
->>>>>>> 0de39c82
 	outline: none;
 }
 
@@ -898,7 +912,7 @@
 
 .beepboxEditor .selectRow {
 	margin: 2px 0;
-	height: 2.2em;
+	height: 2em;
 	display: flex;
 	flex-direction: row;
 	align-items: center;
@@ -915,7 +929,7 @@
 
 .beepboxEditor .operatorRow {
 	margin: 2px 0;
-	height: 2.2em;
+	height: 2em;
 	display: flex;
 	flex-direction: row;
 	align-items: center;
@@ -963,19 +977,14 @@
 	font-weight: inherit;
 	font-family: inherit;
 	background: transparent;
-<<<<<<< HEAD
-    text-align: center;
-	border: 1px solid #222222;
-	color: white;
-=======
-	border: 1px solid ${ColorConfig.uiWidgetFocus};
+	text-align: center;
+	border: 1px solid ${ColorConfig.inputBoxOutline};
 	color: ${ColorConfig.primaryText};
 }
 
 .beepboxEditor input[type=text]::selection, .beepboxEditor input[type=number]::selection {
 	background-color: ${ColorConfig.textSelection};
 	color: ${ColorConfig.primaryText};
->>>>>>> 0de39c82
 }
 
 .beepboxEditor input[type=checkbox] {
@@ -990,11 +999,7 @@
 	font-size: inherit;
 	margin: 0;
 	cursor: pointer;
-<<<<<<< HEAD
-	background-color: #040410;
-=======
 	background-color: ${ColorConfig.editorBackground};
->>>>>>> 0de39c82
 	touch-action: pan-y;
   position: relative;
 }
@@ -1005,9 +1010,7 @@
 	width: 100%;
 	height: 0.5em;
 	cursor: pointer;
-<<<<<<< HEAD
-	background: #393e4f;
-
+	background: ${ColorConfig.uiWidgetBackground};
 }
 
 .beepboxEditor span.midTick:after {
@@ -1024,10 +1027,10 @@
 }
 .beepboxEditor span.modSlider {
 	--mod-position: 20%;
-	--mod-color: #6850b5;
+	--mod-color: ${ColorConfig.overwritingModSlider};
 }
 .beepboxEditor span.modSlider:before {
-		content: "";
+	content: "";
     display:inline-block;
     position: absolute;
     background: var(--mod-color);
@@ -1040,9 +1043,6 @@
 		pointer-events: none;
 		border: 40%;
 		border-radius: 40%;
-=======
-	background: ${ColorConfig.uiWidgetBackground};
->>>>>>> 0de39c82
 }
 .beepboxEditor input[type=range]::-webkit-slider-thumb {
 	height: 2em;
@@ -1054,27 +1054,16 @@
 	margin-top: -0.75em;
 }
 .beepboxEditor input[type=range]:focus::-webkit-slider-runnable-track {
-<<<<<<< HEAD
-	background: #7a7596;
-=======
 	background: ${ColorConfig.uiWidgetFocus};
->>>>>>> 0de39c82
 }
 .beepboxEditor input[type=range]::-moz-range-track {
 	width: 100%;
 	height: 0.5em;
 	cursor: pointer;
-<<<<<<< HEAD
-	background: #393e4f;
-}
-.beepboxEditor input[type=range]:focus::-moz-range-track {
-	background: #6d6886;
-=======
 	background: ${ColorConfig.uiWidgetBackground};
 }
 .beepboxEditor input[type=range]:focus::-moz-range-track {
 	background: ${ColorConfig.uiWidgetFocus};
->>>>>>> 0de39c82
 }
 .beepboxEditor input[type=range]::-moz-range-thumb {
 	height: 2em;
@@ -1088,19 +1077,11 @@
 	width: 100%;
 	height: 0.5em;
 	cursor: pointer;
-<<<<<<< HEAD
-	background: #393e4f;
-	border-color: transparent;
-}
-.beepboxEditor input[type=range]:focus::-ms-track {
-	background: #6d6886;
-=======
 	background: ${ColorConfig.uiWidgetBackground};
 	border-color: transparent;
 }
 .beepboxEditor input[type=range]:focus::-ms-track {
 	background: ${ColorConfig.uiWidgetFocus};
->>>>>>> 0de39c82
 }
 .beepboxEditor input[type=range]::-ms-thumb {
 	height: 2em;
@@ -1139,17 +1120,13 @@
 	.beepboxEditor .trackAndMuteContainer {
 		width: 512px;
 	}
-<<<<<<< HEAD
 	.beepboxEditor .trackSelectBox {
 		display: none;
 	}
     .beepboxEditor .muteButtonSelectBox {
 		display: none;
 	}
-	.beepboxEditor .playback-controls {
-=======
 	.beepboxEditor .play-pause-area {
->>>>>>> 0de39c82
 		display: flex;
 		flex-direction: column;
 	}
@@ -1175,19 +1152,6 @@
 	}
 	.beepboxEditor .settings-area {
 		width: 14em;
-<<<<<<< HEAD
-		flex-direction: column;
-	}
-	.beepboxEditor .editor-widgets {
-		flex-grow: 1;
-	}
-	.beepboxEditor .editor-settings input, .beepboxEditor .editor-settings select {
-		width: 8.6em;
-	}
-	.beepboxEditor .selectRow > :nth-child(2) {
-		width: 8.6em;
-=======
->>>>>>> 0de39c82
 	}
 }
 
@@ -1246,24 +1210,9 @@
 		flex-grow: 1;
 		margin: 0 2px;
 	}
-<<<<<<< HEAD
-	.beepboxEditor .editor-song-settings, .beepboxEditor .editor-instrument-settings {
-		flex-grow: 1;
-		flex-basis: 0;
-		margin: 0 4px;
-	}
-	.beepboxEditor .selectRow > :nth-child(2) {
-		width: 60%;
-	}
-	.fullWidthOnly {
-		display: none;
-	}
-	p {
-		margin: 1em 0.5em;
-	}
 	
 	.beepboxEditor .soundIcon {
-	  background: #393e4f;
+	  background: ${ColorConfig.editorBackground};
 	  display: inline-block;
 	  height: 10px;
 	  margin-left: 0px;
@@ -1274,7 +1223,7 @@
 	.beepboxEditor .soundIcon:before {
 	  border-bottom: 6px solid transparent;
 	  border-top: 6px solid transparent;
-	  border-right: 10px solid #393e4f;
+	  border-right: 10px solid ${ColorConfig.editorBackground};
 	  content: "";
 	  height: 10px;
 	  left: 6px;
@@ -1286,12 +1235,4 @@
 
 `));
 
-	document.head.appendChild(styleSheet);
-
-=======
-}
-
-`));
-	
->>>>>>> 0de39c82
 }