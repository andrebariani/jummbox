--- conflicted
+++ resolved
@@ -1235,7 +1235,6 @@
 				}
 
 			} else {
-<<<<<<< HEAD
 				this._svgPreview.setAttribute("visibility", "visible");
 
 				const x: number = this._partWidth * this._dragTime;
@@ -1262,17 +1261,6 @@
 				pathString += "L " + prettyNumber(x - width) + " " + prettyNumber(y + radius * (this._dragVolume / cap)) + " ";
 
 				this._svgPreview.setAttribute("d", pathString);
-=======
-				this._selectionRect.setAttribute("visibility", "hidden");
-			}
-		}
-		
-		public render(): void {
-			const nextPattern: Pattern | null = this._doc.getCurrentPattern(this._barOffset);
-			if (this._pattern != nextPattern && this._pattern != null) {
-				this._dragChange = null;
-				this._whenCursorReleased(null);
->>>>>>> e304cdcf
 			}
 		} else {
 			if (!this._mouseOver || this._mouseDown || !this._cursor.valid) {
@@ -1322,13 +1310,13 @@
 	public render(): void {
 		const nextPattern: Pattern | null = this._doc.getCurrentPattern(this._barOffset);
 
-		if (this._pattern != nextPattern) {
+		if (this._pattern != nextPattern && this._pattern != null) {
 			if (this._doc.song.getChannelIsMod(this._doc.channel) && this._interactive && nextPattern != null) {
 				// Need to re-sort the notes by start time as they might change order if user drags them around.
 				nextPattern.notes.sort(function (a, b) { return (a.start == b.start) ? a.pitches[0] - b.pitches[0] : a.start - b.start; });
 			}
+			this._dragChange = null;
 			this._whenCursorReleased(null);
-			this._dragChange = null;
 		}
 		this._pattern = nextPattern;
 
