--- conflicted
+++ resolved
@@ -9,36 +9,36 @@
 
 namespace beepbox {
 	function makeEmptyReplacementElement<T extends Node>(node: T): T {
-		const clone: T = <T> node.cloneNode(false);
+		const clone: T = <T>node.cloneNode(false);
 		node.parentNode!.replaceChild(clone, node);
 		return clone;
 	}
-	
+
 	class PatternCursor {
-		public valid:        boolean = false;
-		public prevNote:     Note | null = null;
-		public curNote:      Note | null = null;
-		public nextNote:     Note | null = null;
-		public pitch:        number = 0;
-		public pitchIndex:   number = -1;
-		public curIndex:     number = 0;
-		public start:        number = 0;
-		public end:          number = 0;
-		public part:         number = 0;
-		public notePart:     number = 0;
+		public valid: boolean = false;
+		public prevNote: Note | null = null;
+		public curNote: Note | null = null;
+		public nextNote: Note | null = null;
+		public pitch: number = 0;
+		public pitchIndex: number = -1;
+		public curIndex: number = 0;
+		public start: number = 0;
+		public end: number = 0;
+		public part: number = 0;
+		public notePart: number = 0;
 		public nearPinIndex: number = 0;
-		public pins:         NotePin[] = [];
+		public pins: NotePin[] = [];
 	}
-	
+
 	export class PatternEditor {
 		public controlMode: boolean = false;
-		private readonly _svgNoteBackground: SVGPatternElement = SVG.pattern({id: "patternEditorNoteBackground", x: "0", y: "0", width: "64", height: "156", patternUnits: "userSpaceOnUse"});
-		private readonly _svgDrumBackground: SVGPatternElement = SVG.pattern({id: "patternEditorDrumBackground", x: "0", y: "0", width: "64", height: "40", patternUnits: "userSpaceOnUse"});
-		private readonly _svgBackground: SVGRectElement = SVG.rect({x: "0", y: "0", width: "512", height: "481", "pointer-events": "none", fill: "url(#patternEditorNoteBackground)"});
+		private readonly _svgNoteBackground: SVGPatternElement = SVG.pattern({ id: "patternEditorNoteBackground", x: "0", y: "0", width: "64", height: "156", patternUnits: "userSpaceOnUse" });
+		private readonly _svgDrumBackground: SVGPatternElement = SVG.pattern({ id: "patternEditorDrumBackground", x: "0", y: "0", width: "64", height: "40", patternUnits: "userSpaceOnUse" });
+		private readonly _svgBackground: SVGRectElement = SVG.rect({ x: "0", y: "0", width: "512", height: "481", "pointer-events": "none", fill: "url(#patternEditorNoteBackground)" });
 		private _svgNoteContainer: SVGSVGElement = SVG.svg();
-		private readonly _svgPlayhead: SVGRectElement = SVG.rect({id: "", x: "0", y: "0", width: "4", height: "481", fill: "white", "pointer-events": "none"});
-		private readonly _svgPreview: SVGPathElement = SVG.path({fill: "none", stroke: "white", "stroke-width": "2", "pointer-events": "none"});
-		private readonly _svg: SVGSVGElement = SVG.svg({style: "background-color: #040410; touch-action: none; position: absolute;", width: "100%", height: "100%", viewBox: "0 0 512 481", preserveAspectRatio: "none"},
+		private readonly _svgPlayhead: SVGRectElement = SVG.rect({ id: "", x: "0", y: "0", width: "4", height: "481", fill: "white", "pointer-events": "none" });
+		private readonly _svgPreview: SVGPathElement = SVG.path({ fill: "none", stroke: "white", "stroke-width": "2", "pointer-events": "none" });
+		private readonly _svg: SVGSVGElement = SVG.svg({ style: "background-color: #040410; touch-action: none; position: absolute;", width: "100%", height: "100%", viewBox: "0 0 512 481", preserveAspectRatio: "none" },
 			SVG.defs(
 				this._svgNoteBackground,
 				this._svgDrumBackground,
@@ -48,13 +48,13 @@
 			this._svgPreview,
 			this._svgPlayhead,
 		);
-		public readonly container: HTMLDivElement = HTML.div({style: "height: 100%; overflow:hidden; position: relative; flex-grow: 1;"}, this._svg);
-		
+		public readonly container: HTMLDivElement = HTML.div({ style: "height: 100%; overflow:hidden; position: relative; flex-grow: 1;" }, this._svg);
+
 		private readonly _defaultPitchHeight: number = 13;
 		private readonly _defaultDrumHeight: number = 40;
 		private readonly _backgroundPitchRows: SVGRectElement[] = [];
 		private readonly _backgroundDrumRow: SVGRectElement = SVG.rect();
-		
+
 		private _editorWidth: number;
 		private _editorHeight: number = 481;
 		private _partWidth: number;
@@ -71,8 +71,6 @@
 		private _copiedPins: NotePin[];
 		private _mouseXStart: number = 0;
 		private _mouseYStart: number = 0;
-		//private _mouseXPrev: number = 0;
-		//private _mouseYPrev: number = 0;
 		private _dragTime: number = 0;
 		private _dragPitch: number = 0;
 		private _dragVolume: number = 0;
@@ -90,7 +88,7 @@
 		private _renderedPitchChannelCount: number = -1;
 		private _renderedNoiseChannelCount: number = -1;
 		private _followPlayheadBar: number = -1;
-		
+
 		constructor(private _doc: SongDocument) {
 			for (let i: number = 0; i < 12; i++) {
 				const y: number = (12 - i) % 12;
@@ -108,7 +106,7 @@
 			this._backgroundDrumRow.setAttribute("height", "" + (this._defaultDrumHeight - 2));
 			this._backgroundDrumRow.setAttribute("fill", "#393e4f");
 			this._svgDrumBackground.appendChild(this._backgroundDrumRow);
-			
+
 			this._doc.notifier.watch(this._documentChanged);
 			this._documentChanged();
 			this._updateCursorStatus();
@@ -119,15 +117,15 @@
 			document.addEventListener("mouseup", this._whenCursorReleased);
 			this._svg.addEventListener("mouseover", this._whenMouseOver);
 			this._svg.addEventListener("mouseout", this._whenMouseOut);
-			
+
 			this._svg.addEventListener("touchstart", this._whenTouchPressed);
 			this._svg.addEventListener("touchmove", this._whenTouchMoved);
 			this._svg.addEventListener("touchend", this._whenCursorReleased);
 			this._svg.addEventListener("touchcancel", this._whenCursorReleased);
-			
+
 			this.resetCopiedPins();
 		}
-		
+
 		private _getMaxDivision(): number {
 			const rhythmStepsPerBeat: number = Config.rhythms[this._doc.song.rhythm].stepsPerBeat;
 			if (rhythmStepsPerBeat % 4 == 0) {
@@ -142,21 +140,21 @@
 			}
 			return Config.partsPerBeat;
 		}
-		
+
 		private _getMinDivision(): number {
 			return Config.partsPerBeat / Config.rhythms[this._doc.song.rhythm].stepsPerBeat;
 		}
-		
+
 		private _snapToMinDivision(input: number): number {
 			const minDivision: number = this._getMinDivision();
 			return Math.floor(input / minDivision) * minDivision;
 		}
-		
+
 		private _updateCursorStatus(): void {
 			this._cursor = new PatternCursor();
-			
+
 			if (this._mouseX < 0 || this._mouseX > this._editorWidth || this._mouseY < 0 || this._mouseY > this._editorHeight) return;
-			
+
 			const minDivision: number = this._getMinDivision();
 			const exactPart: number = this._mouseX / this._partWidth;
 			this._cursor.part =
@@ -164,8 +162,8 @@
 					Math.max(0,
 						Math.min(this._doc.song.beatsPerBar * Config.partsPerBeat - minDivision, exactPart)
 					)
-				/ minDivision) * minDivision;
-			
+					/ minDivision) * minDivision;
+
 			if (this._pattern != null) {
 				for (const note of this._pattern.notes) {
 					if (note.end <= exactPart) {
@@ -179,14 +177,14 @@
 					}
 				}
 			}
-			
+
 			let mousePitch: number = this._findMousePitch(this._mouseY);
-			
+
 			if (this._cursor.curNote != null) {
 				this._cursor.start = this._cursor.curNote.start;
-				this._cursor.end   = this._cursor.curNote.end;
-				this._cursor.pins  = this._cursor.curNote.pins;
-				
+				this._cursor.end = this._cursor.curNote.end;
+				this._cursor.pins = this._cursor.curNote.pins;
+
 				let interval: number = 0;
 				let error: number = 0;
 				let prevPin: NotePin;
@@ -194,8 +192,8 @@
 				for (let j: number = 1; j < this._cursor.curNote.pins.length; j++) {
 					prevPin = nextPin;
 					nextPin = this._cursor.curNote.pins[j];
-					const leftSide:    number = this._partWidth * (this._cursor.curNote.start + prevPin.time);
-					const rightSide:   number = this._partWidth * (this._cursor.curNote.start + nextPin.time);
+					const leftSide: number = this._partWidth * (this._cursor.curNote.start + prevPin.time);
+					const rightSide: number = this._partWidth * (this._cursor.curNote.start + nextPin.time);
 					if (this._mouseX > rightSide) continue;
 					if (this._mouseX < leftSide) throw new Error();
 					const intervalRatio: number = (this._mouseX - leftSide) / (rightSide - leftSide);
@@ -205,7 +203,7 @@
 					error = arc * bendHeight + 0.95;
 					break;
 				}
-				
+
 				let minInterval: number = Number.MAX_VALUE;
 				let maxInterval: number = -Number.MAX_VALUE;
 				let bestDistance: number = Number.MAX_VALUE;
@@ -218,10 +216,10 @@
 						this._cursor.nearPinIndex = this._cursor.curNote.pins.indexOf(pin);
 					}
 				}
-				
+
 				mousePitch -= interval;
 				this._cursor.pitch = this._snapToPitch(mousePitch, -minInterval, (this._doc.song.getChannelIsNoise(this._doc.channel) ? Config.drumCount - 1 : Config.maxPitch) - maxInterval);
-				
+
 				// Snap to nearby existing note if present.
 				if (!this._doc.song.getChannelIsNoise(this._doc.channel)) {
 					let nearest: number = error;
@@ -232,7 +230,7 @@
 						this._cursor.pitch = this._cursor.curNote.pitches[i];
 					}
 				}
-				
+
 				for (let i: number = 0; i < this._cursor.curNote.pitches.length; i++) {
 					if (this._cursor.curNote.pitches[i] == this._cursor.pitch) {
 						this._cursor.pitchIndex = i;
@@ -241,7 +239,7 @@
 				}
 			} else {
 				this._cursor.pitch = this._snapToPitch(mousePitch, 0, Config.maxPitch);
-				const defaultLength: number = this._copiedPins[this._copiedPins.length-1].time;
+				const defaultLength: number = this._copiedPins[this._copiedPins.length - 1].time;
 				const fullBeats: number = Math.floor(this._cursor.part / Config.partsPerBeat);
 				const maxDivision: number = this._getMaxDivision();
 				const modMouse: number = this._cursor.part % Config.partsPerBeat;
@@ -269,7 +267,7 @@
 					forceStart = this._cursor.prevNote.end;
 				}
 				if (this._cursor.nextNote != null) {
-					forceEnd   = this._cursor.nextNote.start;
+					forceEnd = this._cursor.nextNote.start;
 				}
 				if (this._cursor.start < forceStart) {
 					this._cursor.start = forceStart;
@@ -284,7 +282,7 @@
 						this._cursor.start = forceStart;
 					}
 				}
-				
+
 				if (this._cursor.end - this._cursor.start == defaultLength) {
 					this._cursor.pins = this._copiedPins;
 				} else {
@@ -300,14 +298,14 @@
 					}
 				}
 			}
-			
+
 			this._cursor.valid = true;
 		}
-		
+
 		private _findMousePitch(pixelY: number): number {
 			return Math.max(0, Math.min(this._pitchCount - 1, this._pitchCount - (pixelY / this._pitchHeight))) + this._octaveOffset;
 		}
-		
+
 		private _snapToPitch(guess: number, min: number, max: number): number {
 			if (guess < min) guess = min;
 			if (guess > max) guess = max;
@@ -343,16 +341,15 @@
 				return guess - bottomRange > topRange - guess ? topPitch : bottomPitch;
 			}
 		}
-		
+
 		private _copyPins(note: Note): void {
 			this._copiedPins = [];
 			for (const oldPin of note.pins) {
 				this._copiedPins.push(makeNotePin(0, oldPin.time, oldPin.volume));
 			}
-			for (let i: number = 1; i < this._copiedPins.length - 1; ) {
-				if (this._copiedPins[i-1].volume == this._copiedPins[i].volume && 
-				    this._copiedPins[i].volume == this._copiedPins[i+1].volume)
-				{
+			for (let i: number = 1; i < this._copiedPins.length - 1;) {
+				if (this._copiedPins[i - 1].volume == this._copiedPins[i].volume &&
+					this._copiedPins[i].volume == this._copiedPins[i + 1].volume) {
 					this._copiedPins.splice(i, 1);
 				} else {
 					i++;
@@ -360,7 +357,7 @@
 			}
 			this._copiedPinChannels[this._doc.channel] = this._copiedPins;
 		}
-		
+
 		public resetCopiedPins = (): void => {
 			const maxDivision: number = this._getMaxDivision();
 			this._copiedPinChannels.length = this._doc.song.getChannelCount();
@@ -371,10 +368,10 @@
 				this._copiedPinChannels[i] = [makeNotePin(0, 0, 6), makeNotePin(0, maxDivision, 0)];
 			}
 		}
-		
+
 		private _animatePlayhead = (timestamp: number): void => {
 			const playheadBar: number = Math.floor(this._doc.synth.playhead);
-			
+
 			if (this._doc.synth.playing && ((this._pattern != null && this._doc.song.getPattern(this._doc.channel, Math.floor(this._doc.synth.playhead)) == this._pattern) || Math.floor(this._doc.synth.playhead) == this._doc.bar)) {
 				this._svgPlayhead.setAttribute("visibility", "visible");
 				const modPlayhead: number = this._doc.synth.playhead - playheadBar;
@@ -387,7 +384,7 @@
 			} else {
 				this._svgPlayhead.setAttribute("visibility", "hidden");
 			}
-			
+
 			if (this._doc.synth.playing && this._doc.autoFollow && this._followPlayheadBar != playheadBar) {
 				new ChangeChannelBar(this._doc, this._doc.channel, playheadBar);
 				this._doc.notifier.notifyWatchers();
@@ -395,86 +392,84 @@
 			this._followPlayheadBar = playheadBar;
 			window.requestAnimationFrame(this._animatePlayhead);
 		}
-		
+
 		private _whenMouseOver = (event: MouseEvent): void => {
 			if (this._mouseOver) return;
 			this._mouseOver = true;
 			this._usingTouch = false;
 		}
-		
+
 		private _whenMouseOut = (event: MouseEvent): void => {
 			if (!this._mouseOver) return;
 			this._mouseOver = false;
 		}
-		
+
 		private _whenMousePressed = (event: MouseEvent): void => {
 			event.preventDefault();
 			const boundingRect: ClientRect = this._svg.getBoundingClientRect();
-    		this._mouseX = ((event.clientX || event.pageX) - boundingRect.left) * this._editorWidth / (boundingRect.right - boundingRect.left);
-		    this._mouseY = ((event.clientY || event.pageY) - boundingRect.top) * this._editorHeight / (boundingRect.bottom - boundingRect.top);
-		    if (isNaN(this._mouseX)) this._mouseX = 0;
-		    if (isNaN(this._mouseY)) this._mouseY = 0;
+			this._mouseX = ((event.clientX || event.pageX) - boundingRect.left) * this._editorWidth / (boundingRect.right - boundingRect.left);
+			this._mouseY = ((event.clientY || event.pageY) - boundingRect.top) * this._editorHeight / (boundingRect.bottom - boundingRect.top);
+			if (isNaN(this._mouseX)) this._mouseX = 0;
+			if (isNaN(this._mouseY)) this._mouseY = 0;
 			this._usingTouch = false;
 			this._whenCursorPressed();
 		}
-		
+
 		private _whenTouchPressed = (event: TouchEvent): void => {
 			event.preventDefault();
 			const boundingRect: ClientRect = this._svg.getBoundingClientRect();
 			this._mouseX = (event.touches[0].clientX - boundingRect.left) * this._editorWidth / (boundingRect.right - boundingRect.left);
 			this._mouseY = (event.touches[0].clientY - boundingRect.top) * this._editorHeight / (boundingRect.bottom - boundingRect.top);
-		    if (isNaN(this._mouseX)) this._mouseX = 0;
-		    if (isNaN(this._mouseY)) this._mouseY = 0;
+			if (isNaN(this._mouseX)) this._mouseX = 0;
+			if (isNaN(this._mouseY)) this._mouseY = 0;
 			this._usingTouch = true;
 			this._whenCursorPressed();
 		}
-		
+
 		private _whenCursorPressed(): void {
 			this._mouseDown = true;
 			this._mouseXStart = this._mouseX;
 			this._mouseYStart = this._mouseY;
-			//this._mouseXPrev = this._mouseX;
-			//this._mouseYPrev = this._mouseY;
 			this._updateCursorStatus();
 			this._updatePreview();
 			this._dragChange = new ChangeSequence();
 			this._doc.setProspectiveChange(this._dragChange);
 		}
-		
+
 		private _whenMouseMoved = (event: MouseEvent): void => {
 			const boundingRect: ClientRect = this._svg.getBoundingClientRect();
-    		this._mouseX = ((event.clientX || event.pageX) - boundingRect.left) * this._editorWidth / (boundingRect.right - boundingRect.left);
-		    this._mouseY = ((event.clientY || event.pageY) - boundingRect.top) * this._editorHeight / (boundingRect.bottom - boundingRect.top);
-		    if (isNaN(this._mouseX)) this._mouseX = 0;
-		    if (isNaN(this._mouseY)) this._mouseY = 0;
+			this._mouseX = ((event.clientX || event.pageX) - boundingRect.left) * this._editorWidth / (boundingRect.right - boundingRect.left);
+			this._mouseY = ((event.clientY || event.pageY) - boundingRect.top) * this._editorHeight / (boundingRect.bottom - boundingRect.top);
+			if (isNaN(this._mouseX)) this._mouseX = 0;
+			if (isNaN(this._mouseY)) this._mouseY = 0;
 			this._usingTouch = false;
-		    this._whenCursorMoved();
-		}
-		
+			this._whenCursorMoved();
+		}
+
 		private _whenTouchMoved = (event: TouchEvent): void => {
 			if (!this._mouseDown) return;
 			event.preventDefault();
 			const boundingRect: ClientRect = this._svg.getBoundingClientRect();
 			this._mouseX = (event.touches[0].clientX - boundingRect.left) * this._editorWidth / (boundingRect.right - boundingRect.left);
 			this._mouseY = (event.touches[0].clientY - boundingRect.top) * this._editorHeight / (boundingRect.bottom - boundingRect.top);
-		    if (isNaN(this._mouseX)) this._mouseX = 0;
-		    if (isNaN(this._mouseY)) this._mouseY = 0;
-		    this._whenCursorMoved();
-		}
-		
+			if (isNaN(this._mouseX)) this._mouseX = 0;
+			if (isNaN(this._mouseY)) this._mouseY = 0;
+			this._whenCursorMoved();
+		}
+
 		private _whenCursorMoved(): void {
 			let start: number;
 			let end: number;
-			
+
 			// HACK: Undoable pattern changes rely on persistent instance
 			// references. Loading song from hash via undo/redo breaks that,
 			// so changes are no longer undoable and the cursor status may be
 			// invalid. Abort further drag changes until the mouse is released.
 			const continuousState: boolean = this._doc.lastChangeWas(this._dragChange);
-			
+
 			if (this._mouseDown && this._cursor.valid && continuousState) {
 				const minDivision: number = this._getMinDivision();
-				
+
 				if (!this._mouseDragging) {
 					const dx: number = this._mouseX - this._mouseXStart;
 					const dy: number = this._mouseY - this._mouseYStart;
@@ -483,19 +478,19 @@
 						this._mouseHorizontal = Math.abs(dx) >= Math.abs(dy);
 					}
 				}
-				
+
 				if (this._mouseDragging) {
 					if (this._dragChange != null) {
 						this._dragChange.undo();
 					}
-					
+
 					const currentPart: number = this._snapToMinDivision(this._mouseX / this._partWidth);
 					const sequence: ChangeSequence = new ChangeSequence();
 					this._dragChange = sequence;
 					this._doc.setProspectiveChange(this._dragChange);
-					
+
 					if (this._cursor.curNote == null) {
-						
+
 						let backwards: boolean;
 						let directLength: number;
 						if (currentPart < this._cursor.start) {
@@ -505,7 +500,7 @@
 							backwards = false;
 							directLength = currentPart - this._cursor.start + minDivision;
 						}
-						
+
 						let defaultLength: number = minDivision;
 						for (let i: number = minDivision; i <= this._doc.song.beatsPerBar * Config.partsPerBeat; i += minDivision) {
 							if (minDivision == 1) {
@@ -527,12 +522,11 @@
 									i % Config.partsPerBeat != 0 &&
 									i != Config.partsPerBeat * 3.0 / 4.0 &&
 									i != Config.partsPerBeat * 3.0 / 2.0 &&
-									i != Config.partsPerBeat * 4.0 / 3.0)
-								{
+									i != Config.partsPerBeat * 4.0 / 3.0) {
 									continue;
 								}
 							}
-							
+
 							const blessedLength: number = i;
 							if (blessedLength == directLength) {
 								defaultLength = blessedLength;
@@ -541,7 +535,7 @@
 							if (blessedLength < directLength) {
 								defaultLength = blessedLength;
 							}
-							
+
 							if (blessedLength > directLength) {
 								if (defaultLength < directLength - minDivision) {
 									defaultLength = blessedLength;
@@ -549,14 +543,14 @@
 								break;
 							}
 						}
-						
+
 						/*
 						if (defaultLength < directLength) {
 							// See if I can find a better match by snapping to an existing note...
 							// E.G. in another channel
 						}
 						*/
-						
+
 						if (backwards) {
 							end = this._cursor.start;
 							start = end - defaultLength;
@@ -566,7 +560,7 @@
 						}
 						if (start < 0) start = 0;
 						if (end > this._doc.song.beatsPerBar * Config.partsPerBeat) end = this._doc.song.beatsPerBar * Config.partsPerBeat;
-						
+
 						if (start < end) {
 							sequence.append(new ChangeEnsurePatternExists(this._doc, this._doc.channel, this._doc.bar));
 							const pattern: Pattern | null = this._doc.getCurrentPattern();
@@ -579,51 +573,50 @@
 							const theNote: Note = new Note(this._cursor.pitch, start, end, 6, this._doc.song.getChannelIsNoise(this._doc.channel));
 							sequence.append(new ChangeNoteAdded(this._doc, pattern, theNote, i));
 							this._copyPins(theNote);
-						
+
 							this._dragTime = backwards ? start : end;
 							this._dragPitch = this._cursor.pitch;
 							this._dragVolume = theNote.pins[backwards ? 0 : 1].volume;
 							this._dragVisible = true;
 						}
-						
+
 						this._pattern = this._doc.getCurrentPattern();
 					} else if (this._mouseHorizontal) {
 						const shift: number = (this._mouseX - this._mouseXStart) / this._partWidth;
-						
+
 						const shiftedPin: NotePin = this._cursor.curNote.pins[this._cursor.nearPinIndex];
 						let shiftedTime: number = Math.round((this._cursor.curNote.start + shiftedPin.time + shift) / minDivision) * minDivision;
 						if (shiftedTime < 0) shiftedTime = 0;
 						if (shiftedTime > this._doc.song.beatsPerBar * Config.partsPerBeat) shiftedTime = this._doc.song.beatsPerBar * Config.partsPerBeat;
-						
+
 						if (this._pattern == null) throw new Error();
-						
+
 						if (shiftedTime <= this._cursor.curNote.start && this._cursor.nearPinIndex == this._cursor.curNote.pins.length - 1 ||
-						    shiftedTime >= this._cursor.curNote.end   && this._cursor.nearPinIndex == 0)
-						{
+							shiftedTime >= this._cursor.curNote.end && this._cursor.nearPinIndex == 0) {
 							sequence.append(new ChangeNoteAdded(this._doc, this._pattern, this._cursor.curNote, this._cursor.curIndex, true));
-							
+
 							this._dragVisible = false;
 						} else {
 							start = Math.min(this._cursor.curNote.start, shiftedTime);
-							end   = Math.max(this._cursor.curNote.end,   shiftedTime);
-							
+							end = Math.max(this._cursor.curNote.end, shiftedTime);
+
 							this._dragTime = shiftedTime;
 							this._dragPitch = this._cursor.curNote.pitches[this._cursor.pitchIndex == -1 ? 0 : this._cursor.pitchIndex] + this._cursor.curNote.pins[this._cursor.nearPinIndex].interval;
 							this._dragVolume = this._cursor.curNote.pins[this._cursor.nearPinIndex].volume;
 							this._dragVisible = true;
-							
+
 							sequence.append(new ChangeNoteTruncate(this._doc, this._pattern, start, end, this._cursor.curNote));
 							sequence.append(new ChangePinTime(this._doc, this._cursor.curNote, this._cursor.nearPinIndex, shiftedTime));
 							this._copyPins(this._cursor.curNote);
 						}
 					} else if (this._cursor.pitchIndex == -1) {
-						const bendPart: number = 
+						const bendPart: number =
 							Math.max(this._cursor.curNote.start,
 								Math.min(this._cursor.curNote.end,
 									Math.round(this._mouseX / (this._partWidth * minDivision)) * minDivision
 								)
 							) - this._cursor.curNote.start;
-						
+
 						let prevPin: NotePin;
 						let nextPin: NotePin = this._cursor.curNote.pins[0];
 						let bendVolume: number = 0;
@@ -634,37 +627,37 @@
 							if (bendPart > nextPin.time) continue;
 							if (bendPart < prevPin.time) throw new Error();
 							const volumeRatio: number = (bendPart - prevPin.time) / (nextPin.time - prevPin.time);
-				              bendVolume = Math.round(prevPin.volume * (1.0 - volumeRatio) + nextPin.volume * volumeRatio + ((this._mouseYStart - this._mouseY) / 13.0));
-				              // If not in fine control mode, round to 0~2~4~6 (normal 4 settings)
-				              if (this.controlMode == false && this._doc.alwaysFineNoteVol == false) {
-				                  bendVolume = Math.floor(bendVolume / 2) * 2;
-				              }
+							bendVolume = Math.round(prevPin.volume * (1.0 - volumeRatio) + nextPin.volume * volumeRatio + ((this._mouseYStart - this._mouseY) / 13.0));
+							// If not in fine control mode, round to 0~2~4~6 (normal 4 settings)
+							if (this.controlMode == false && this._doc.alwaysFineNoteVol == false) {
+								bendVolume = Math.floor(bendVolume / 2) * 2;
+							}
 							if (bendVolume < 0) bendVolume = 0;
 							if (bendVolume > 6) bendVolume = 6;
 							bendInterval = this._snapToPitch(prevPin.interval * (1.0 - volumeRatio) + nextPin.interval * volumeRatio + this._cursor.curNote.pitches[0], 0, Config.maxPitch) - this._cursor.curNote.pitches[0];
 							break;
 						}
-						
+
 						this._dragTime = this._cursor.curNote.start + bendPart;
 						this._dragPitch = this._cursor.curNote.pitches[this._cursor.pitchIndex == -1 ? 0 : this._cursor.pitchIndex] + bendInterval;
 						this._dragVolume = bendVolume;
 						this._dragVisible = true;
-						
+
 						sequence.append(new ChangeVolumeBend(this._doc, this._cursor.curNote, bendPart, bendVolume, bendInterval));
 						this._copyPins(this._cursor.curNote);
 					} else {
 						this._dragVolume = this._cursor.curNote.pins[this._cursor.nearPinIndex].volume;
-						
+
 						if (this._pattern == null) throw new Error();
-						
+
 						let bendStart: number;
 						let bendEnd: number;
 						if (this._mouseX >= this._mouseXStart) {
 							bendStart = Math.max(this._cursor.curNote.start, this._cursor.part);
-							bendEnd   = currentPart + minDivision;
+							bendEnd = currentPart + minDivision;
 						} else {
 							bendStart = Math.min(this._cursor.curNote.end, this._cursor.part + minDivision);
-							bendEnd   = currentPart;
+							bendEnd = currentPart;
 						}
 						if (bendEnd < 0) bendEnd = 0;
 						if (bendEnd > this._doc.song.beatsPerBar * Config.partsPerBeat) bendEnd = this._doc.song.beatsPerBar * Config.partsPerBeat;
@@ -674,7 +667,7 @@
 						if (bendEnd < this._cursor.curNote.start) {
 							sequence.append(new ChangeNoteTruncate(this._doc, this._pattern, bendEnd, this._cursor.curNote.end, this._cursor.curNote));
 						}
-						
+
 						let minPitch: number = Number.MAX_VALUE;
 						let maxPitch: number = -Number.MAX_VALUE;
 						for (const pitch of this._cursor.curNote.pitches) {
@@ -683,23 +676,21 @@
 						}
 						minPitch -= this._cursor.curNote.pitches[this._cursor.pitchIndex];
 						maxPitch -= this._cursor.curNote.pitches[this._cursor.pitchIndex];
-						const bendTo: number = this._snapToPitch(this._findMousePitch(this._mouseY), -minPitch, (this._doc.song.getChannelIsNoise(this._doc.channel) ? Config.drumCount-1 : Config.maxPitch) - maxPitch);
+						const bendTo: number = this._snapToPitch(this._findMousePitch(this._mouseY), -minPitch, (this._doc.song.getChannelIsNoise(this._doc.channel) ? Config.drumCount - 1 : Config.maxPitch) - maxPitch);
 						sequence.append(new ChangePitchBend(this._doc, this._cursor.curNote, bendStart, bendEnd, bendTo, this._cursor.pitchIndex));
 						this._copyPins(this._cursor.curNote);
-						
+
 						this._dragTime = bendEnd;
 						this._dragPitch = bendTo;
 						this._dragVisible = true;
 					}
 				}
-				//this._mouseXPrev = this._mouseX;
-				//this._mouseYPrev = this._mouseY;
 			} else {
 				this._updateCursorStatus();
 				this._updatePreview();
 			}
 		}
-		
+
 		private _whenCursorReleased = (event: Event | null): void => {
 			if (!this._cursor.valid) return;
 			const continuousState: boolean = this._doc.lastChangeWas(this._dragChange);
@@ -722,9 +713,9 @@
 					sequence.append(new ChangeNoteAdded(this._doc, pattern, note, this._cursor.curIndex));
 					this._doc.record(sequence);
 				} else {
-					
+
 					if (this._pattern == null) throw new Error();
-					
+
 					if (this._cursor.pitchIndex == -1) {
 						const sequence: ChangeSequence = new ChangeSequence();
 						if (this._cursor.curNote.pitches.length == 4) {
@@ -742,29 +733,29 @@
 					}
 				}
 			}
-			
+
 			this._mouseDown = false;
 			this._mouseDragging = false;
 			this._updateCursorStatus();
 			this._updatePreview();
 		}
-		
+
 		private _updatePreview(): void {
 			if (this._usingTouch) {
-				if (!this._mouseDown || !this._cursor.valid  || !this._mouseDragging || !this._dragVisible) {
+				if (!this._mouseDown || !this._cursor.valid || !this._mouseDragging || !this._dragVisible) {
 					this._svgPreview.setAttribute("visibility", "hidden");
 				} else {
 					this._svgPreview.setAttribute("visibility", "visible");
-					
+
 					const x: number = this._partWidth * this._dragTime;
 					const y: number = this._pitchToPixelHeight(this._dragPitch - this._octaveOffset);
 					const radius: number = this._pitchHeight / 2;
 					const width: number = 80;
 					const height: number = 60;
 					//this._drawNote(this._svgPreview, this._cursor.pitch, this._cursor.start, this._cursor.pins, this._pitchHeight / 2 + 1, true, this._octaveOffset);
-					
+
 					let pathString: string = "";
-					
+
 					pathString += "M " + prettyNumber(x) + " " + prettyNumber(y - radius * (this._dragVolume / 6.0)) + " ";
 					pathString += "L " + prettyNumber(x) + " " + prettyNumber(y - radius * (this._dragVolume / 6.0) - height) + " ";
 					pathString += "M " + prettyNumber(x) + " " + prettyNumber(y + radius * (this._dragVolume / 6.0)) + " ";
@@ -777,7 +768,7 @@
 					pathString += "L " + prettyNumber(x - width) + " " + prettyNumber(y - radius * (this._dragVolume / 6.0)) + " ";
 					pathString += "M " + prettyNumber(x) + " " + prettyNumber(y + radius * (this._dragVolume / 6.0)) + " ";
 					pathString += "L " + prettyNumber(x - width) + " " + prettyNumber(y + radius * (this._dragVolume / 6.0)) + " ";
-					
+
 					this._svgPreview.setAttribute("d", pathString);
 				}
 			} else {
@@ -789,7 +780,7 @@
 				}
 			}
 		}
-		
+
 		private _documentChanged = (): void => {
 			const nextPattern: Pattern | null = this._doc.getCurrentPattern();
 			if (this._pattern != nextPattern) {
@@ -797,32 +788,31 @@
 				this._dragChange = null;
 			}
 			this._pattern = nextPattern;
-			
+
 			this._editorWidth = this._doc.showLetters ? (this._doc.showScrollBar ? 460 : 480) : (this._doc.showScrollBar ? 492 : 512);
 			this._partWidth = this._editorWidth / (this._doc.song.beatsPerBar * Config.partsPerBeat);
 			this._pitchHeight = this._doc.song.getChannelIsNoise(this._doc.channel) ? this._defaultDrumHeight : this._defaultPitchHeight;
 			this._pitchCount = this._doc.song.getChannelIsNoise(this._doc.channel) ? Config.drumCount : Config.windowPitchCount;
 			this._octaveOffset = this._doc.song.channels[this._doc.channel].octave * 12;
-			
-			if (this._renderedRhythm != this._doc.song.rhythm || 
-				this._renderedPitchChannelCount != this._doc.song.pitchChannelCount || 
-				this._renderedNoiseChannelCount != this._doc.song.noiseChannelCount)
-			{
+
+			if (this._renderedRhythm != this._doc.song.rhythm ||
+				this._renderedPitchChannelCount != this._doc.song.pitchChannelCount ||
+				this._renderedNoiseChannelCount != this._doc.song.noiseChannelCount) {
 				this._renderedRhythm = this._doc.song.rhythm;
 				this._renderedPitchChannelCount = this._doc.song.pitchChannelCount;
 				this._renderedNoiseChannelCount = this._doc.song.noiseChannelCount;
 				this.resetCopiedPins();
 			}
-			
+
 			this._copiedPins = this._copiedPinChannels[this._doc.channel];
-			
+
 			if (this._renderedWidth != this._editorWidth) {
 				this._renderedWidth = this._editorWidth;
 				//this._svg.setAttribute("width", "" + this._editorWidth);
 				this._svg.setAttribute("viewBox", "0 0 " + this._editorWidth + " 481");
 				this._svgBackground.setAttribute("width", "" + this._editorWidth);
 			}
-			
+
 			const beatWidth = this._editorWidth / this._doc.song.beatsPerBar;
 			if (this._renderedBeatWidth != beatWidth) {
 				this._renderedBeatWidth = beatWidth;
@@ -833,28 +823,24 @@
 					this._backgroundPitchRows[j].setAttribute("width", "" + (beatWidth - 2));
 				}
 			}
-			
+
 			if (!this._mouseDown) this._updateCursorStatus();
-			
+
 			this._svgNoteContainer = makeEmptyReplacementElement(this._svgNoteContainer);
-			
+
 			this._updatePreview();
-			
+
 			if (this._renderedFifths != this._doc.showFifth) {
 				this._renderedFifths = this._doc.showFifth;
-<<<<<<< HEAD
-				this._backgroundPitchRows[7].setAttribute("fill", this._doc.showFifth ? "#446688" : "#393e4f");
-=======
 				for (let i: number = 1; i < ColorConfig.pitchBackgroundColors.length; i++) {
-					this._backgroundPitchRows[i].setAttribute("fill", this._doc.showFifth ? ColorConfig.pitchBackgroundColors[i] : "#444444");
-				}
->>>>>>> e13b3214
-			}
-			
+					this._backgroundPitchRows[i].setAttribute("fill", this._doc.showFifth ? ColorConfig.pitchBackgroundColors[i] : "#393e4f");
+				}
+			}
+
 			for (let j: number = 0; j < 12; j++) {
 				this._backgroundPitchRows[j].style.visibility = Config.scales[this._doc.song.scale].flags[j] ? "visible" : "hidden";
 			}
-			
+
 			if (this._doc.song.getChannelIsNoise(this._doc.channel)) {
 				if (!this._renderedDrums) {
 					this._renderedDrums = true;
@@ -870,12 +856,12 @@
 					//this._svg.setAttribute("height", "" + this._editorHeight);
 				}
 			}
-			
+
 			if (this._doc.showChannels) {
 				for (let channel: number = this._doc.song.getChannelCount() - 1; channel >= 0; channel--) {
 					if (channel == this._doc.channel) continue;
 					if (this._doc.song.getChannelIsNoise(channel) != this._doc.song.getChannelIsNoise(this._doc.channel)) continue;
-					
+
 					const pattern2: Pattern | null = this._doc.song.getPattern(channel, this._doc.bar);
 					if (pattern2 == null) continue;
 					for (const note of pattern2.notes) {
@@ -889,7 +875,7 @@
 					}
 				}
 			}
-			
+
 			if (this._pattern != null) {
 				for (const note of this._pattern.notes) {
 					for (let i: number = 0; i < note.pitches.length; i++) {
@@ -904,7 +890,7 @@
 						notePath.setAttribute("pointer-events", "none");
 						this._drawNote(notePath, pitch, note.start, note.pins, this._pitchHeight / 2 + 1, true, this._octaveOffset);
 						this._svgNoteContainer.appendChild(notePath);
-						
+
 						if (note.pitches.length > 1) {
 							const instrument: Instrument = this._doc.song.channels[this._doc.channel].instruments[this._doc.getCurrentInstrument()];
 							const chord: Chord = instrument.getChord();
@@ -925,13 +911,13 @@
 				}
 			}
 		}
-		
+
 		private _drawNote(svgElement: SVGPathElement, pitch: number, start: number, pins: NotePin[], radius: number, showVolume: boolean, offset: number): void {
 			const totalWidth: number = this._partWidth * (pins[pins.length - 1].time + pins[0].time);
 			const endOffset: number = 0.5 * Math.min(2, totalWidth - 1);
-			
+
 			let nextPin: NotePin = pins[0];
-			
+
 			let pathString: string = "M " + prettyNumber(this._partWidth * (start + nextPin.time) + endOffset) + " " + prettyNumber(this._pitchToPixelHeight(pitch - offset) + radius * (showVolume ? nextPin.volume / 6.0 : 1.0)) + " ";
 			for (let i: number = 1; i < pins.length; i++) {
 				let prevPin: NotePin = nextPin;
@@ -962,10 +948,10 @@
 				pathString += "L " + prettyNumber(nextSide) + " " + prettyNumber(nextHeight + radius * nextVolume) + " ";
 			}
 			pathString += "z";
-			
+
 			svgElement.setAttribute("d", pathString);
 		}
-		
+
 		private _pitchToPixelHeight(pitch: number): number {
 			return this._pitchHeight * (this._pitchCount - (pitch) - 0.5);
 		}
