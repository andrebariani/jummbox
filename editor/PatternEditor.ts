--- conflicted
+++ resolved
@@ -1,13 +1,12 @@
 // Copyright (C) 2020 John Nesky, distributed under the MIT license.
 
-<<<<<<< HEAD
 import { Chord, Config } from "../synth/SynthConfig";
 import { NotePin, Note, makeNotePin, Pattern, Instrument, ModSetting } from "../synth/synth";
 import { ColorConfig } from "./ColorConfig";
 import { SongDocument } from "./SongDocument";
 import { HTML, SVG } from "imperative-html/dist/esm/elements-strict";
 import { ChangeSequence, UndoableChange } from "./Change";
-import { ChangeChannelBar, ChangeEnsurePatternExists, ChangeNoteTruncate, ChangeNoteAdded, ChangePinTime, ChangeVolumeBend, ChangePitchBend, ChangePitchAdded } from "./changes";
+import { ChangeChannelBar, ChangeDragSelectedNotes, ChangeEnsurePatternExists, ChangeNoteTruncate, ChangeNoteAdded, ChangePatternSelection, ChangePinTime, ChangeVolumeBend, ChangePitchBend, ChangePitchAdded } from "./changes";
 import { prettyNumber } from "./EditorConfig";
 
 //namespace beepbox {
@@ -28,7 +27,7 @@
 	public start: number = 0;
 	public end: number = 0;
 	public part: number = 0;
-	public notePart: number = 0;
+	public exactPart: number = 0;
 	public nearPinIndex: number = 0;
 	public pins: NotePin[] = [];
 }
@@ -41,7 +40,8 @@
 	private readonly _svgModBackground: SVGPatternElement = SVG.pattern({ id: "patternEditorModBackground" + this._barOffset, x: "0", y: "0", patternUnits: "userSpaceOnUse" });
 	private readonly _svgBackground: SVGRectElement = SVG.rect({ x: "0", y: "0", "pointer-events": "none", fill: "url(#patternEditorNoteBackground" + this._barOffset + ")" });
 	private _svgNoteContainer: SVGSVGElement = SVG.svg();
-	private readonly _svgPlayhead: SVGRectElement = SVG.rect({ id: "", x: "0", y: "0", width: "4", fill: ColorConfig.playhead, "pointer-events": "none" });
+	private readonly _svgPlayhead: SVGRectElement = SVG.rect({ x: "0", y: "0", width: "4", fill: ColorConfig.playhead, "pointer-events": "none" });
+	private readonly _selectionRect: SVGRectElement = SVG.rect({ class: "dashed-line dash-move", fill: ColorConfig.boxSelectionFill, stroke: ColorConfig.hoverPreview, "stroke-width": 2, "stroke-dasharray": "5, 3", "fill-opacity": "0.4", "pointer-events": "none", visibility: "hidden" });
 	private readonly _svgPreview: SVGPathElement = SVG.path({ fill: "none", stroke: ColorConfig.hoverPreview, "stroke-width": "2", "pointer-events": "none" });
 	public modDragValueLabel: HTMLDivElement = HTML.div({ width: "90", "text-anchor": "start", contenteditable: "true", style: "display: flex, justify-content: center; align-items:center; position:absolute; pointer-events: none;", "dominant-baseline": "central", });
 	private readonly _svg: SVGSVGElement = SVG.svg({ style: `background-color: ${ColorConfig.editorBackground}; touch-action: none; position: absolute;`, width: "100%", height: "100%" },
@@ -51,6 +51,7 @@
 			this._svgModBackground,
 		),
 		this._svgBackground,
+		this._selectionRect,
 		this._svgNoteContainer,
 		this._svgPreview,
 		this._svgPlayhead,
@@ -91,11 +92,19 @@
 	private _copiedPins: NotePin[];
 	private _mouseXStart: number = 0;
 	private _mouseYStart: number = 0;
+	private _touchTime: number = 0;
+	private _shiftHeld: boolean = false;
+	private _dragConfirmed: boolean = false;
+	private _draggingStartOfSelection: boolean = false;
+	private _draggingEndOfSelection: boolean = false;
+	private _draggingSelectionContents: boolean = false;
 	private _dragTime: number = 0;
 	private _dragPitch: number = 0;
 	private _dragVolume: number = 0;
 	private _dragVisible: boolean = false;
 	private _dragChange: UndoableChange | null = null;
+	private _changePatternSelection: UndoableChange | null = null;
+	private _lastChangeWasPatternSelection: boolean = false;
 	private _cursor: PatternCursor = new PatternCursor();
 	private _stashCursorPinVols: number[][] = [];
 	private _pattern: Pattern | null = null;
@@ -168,138 +177,6 @@
 			if (isNaN(converted)) {
 				converted = this._modDragLowerBound;
 				label.innerText = "" + this._modDragLowerBound;
-=======
-import {Chord, Config} from "../synth/SynthConfig";
-import {NotePin, Note, makeNotePin, Pattern, Instrument} from "../synth/synth";
-import {ColorConfig} from "./ColorConfig";
-import {SongDocument} from "./SongDocument";
-import {HTML, SVG} from "imperative-html/dist/esm/elements-strict";
-import {ChangeSequence, UndoableChange} from "./Change";
-import {ChangeChannelBar, ChangeDragSelectedNotes, ChangeEnsurePatternExists, ChangeNoteTruncate, ChangeNoteAdded, ChangePatternSelection, ChangePinTime, ChangeVolumeBend, ChangePitchBend, ChangePitchAdded} from "./changes";
-import {prettyNumber} from "./EditorConfig";
-
-//namespace beepbox {
-	function makeEmptyReplacementElement<T extends Node>(node: T): T {
-		const clone: T = <T> node.cloneNode(false);
-		node.parentNode!.replaceChild(clone, node);
-		return clone;
-	}
-	
-	class PatternCursor {
-		public valid:        boolean = false;
-		public prevNote:     Note | null = null;
-		public curNote:      Note | null = null;
-		public nextNote:     Note | null = null;
-		public pitch:        number = 0;
-		public pitchIndex:   number = -1;
-		public curIndex:     number = 0;
-		public start:        number = 0;
-		public end:          number = 0;
-		public part:         number = 0;
-		public exactPart:    number = 0;
-		public nearPinIndex: number = 0;
-		public pins:         NotePin[] = [];
-	}
-	
-	export class PatternEditor {
-		private readonly _svgNoteBackground: SVGPatternElement = SVG.pattern({id: "patternEditorNoteBackground" + this._barOffset, x: "0", y: "0", patternUnits: "userSpaceOnUse"});
-		private readonly _svgDrumBackground: SVGPatternElement = SVG.pattern({id: "patternEditorDrumBackground" + this._barOffset, x: "0", y: "0", patternUnits: "userSpaceOnUse"});
-		private readonly _svgBackground: SVGRectElement = SVG.rect({x: "0", y: "0", "pointer-events": "none", fill: "url(#patternEditorNoteBackground" + this._barOffset + ")"});
-		private _svgNoteContainer: SVGSVGElement = SVG.svg();
-		private readonly _svgPlayhead: SVGRectElement = SVG.rect({x: "0", y: "0", width: "4", fill: ColorConfig.playhead, "pointer-events": "none"});
-		private readonly _selectionRect: SVGRectElement = SVG.rect({fill: ColorConfig.boxSelectionFill, stroke: ColorConfig.hoverPreview, "stroke-width": 2, "stroke-dasharray": "5, 3", "pointer-events": "none", visibility: "hidden"});
-		private readonly _svgPreview: SVGPathElement = SVG.path({fill: "none", stroke: ColorConfig.hoverPreview, "stroke-width": "2", "pointer-events": "none"});
-		private readonly _svg: SVGSVGElement = SVG.svg({style: `background-color: ${ColorConfig.editorBackground}; touch-action: none; position: absolute;`, width: "100%", height: "100%"},
-			SVG.defs(
-				this._svgNoteBackground,
-				this._svgDrumBackground,
-			),
-			this._svgBackground,
-			this._selectionRect,
-			this._svgNoteContainer,
-			this._svgPreview,
-			this._svgPlayhead,
-		);
-		public readonly container: HTMLDivElement = HTML.div({style: "height: 100%; overflow:hidden; position: relative; flex-grow: 1;"}, this._svg);
-		
-		private readonly _backgroundPitchRows: SVGRectElement[] = [];
-		private readonly _backgroundDrumRow: SVGRectElement = SVG.rect();
-		
-		private _editorWidth: number;
-		private _editorHeight: number;
-		private _partWidth: number;
-		private _pitchHeight: number = -1;
-		private _pitchCount: number;
-		private _mouseX: number = 0;
-		private _mouseY: number = 0;
-		private _mouseDown: boolean = false;
-		private _mouseOver: boolean = false;
-		private _mouseDragging: boolean = false;
-		private _mouseHorizontal: boolean = false;
-		private _usingTouch: boolean = false;
-		private _copiedPinChannels: NotePin[][] = [];
-		private _copiedPins: NotePin[];
-		private _mouseXStart: number = 0;
-		private _mouseYStart: number = 0;
-		private _shiftHeld: boolean = false;
-		private _touchTime: number = 0;
-		private _draggingStartOfSelection: boolean = false;
-		private _draggingEndOfSelection: boolean = false;
-		private _draggingSelectionContents: boolean = false;
-		private _dragTime: number = 0;
-		private _dragPitch: number = 0;
-		private _dragVolume: number = 0;
-		private _dragVisible: boolean = false;
-		private _dragChange: UndoableChange | null = null;
-		private _changePatternSelection: UndoableChange | null = null;
-		private _lastChangeWasPatternSelection: boolean = false;
-		private _cursor: PatternCursor = new PatternCursor();
-		private _pattern: Pattern | null = null;
-		private _playheadX: number = 0.0;
-		private _octaveOffset: number = 0;
-		private _renderedWidth: number = -1;
-		private _renderedHeight: number = -1;
-		private _renderedBeatWidth: number = -1;
-		private _renderedPitchHeight: number = -1;
-		private _renderedFifths: boolean = false;
-		private _renderedDrums: boolean = false;
-		private _renderedRhythm: number = -1;
-		private _renderedPitchChannelCount: number = -1;
-		private _renderedNoiseChannelCount: number = -1;
-		private _followPlayheadBar: number = -1;
-		
-		constructor(private _doc: SongDocument, private _interactive: boolean, private _barOffset: number) {
-			for (let i: number = 0; i < Config.pitchesPerOctave; i++) {
-				const rectangle: SVGRectElement = SVG.rect();
-				rectangle.setAttribute("x", "1");
-				rectangle.setAttribute("fill", (i == 0) ? ColorConfig.tonic : ColorConfig.pitchBackground);
-				this._svgNoteBackground.appendChild(rectangle);
-				this._backgroundPitchRows[i] = rectangle;
-			}
-
-			this._backgroundDrumRow.setAttribute("x", "1");
-			this._backgroundDrumRow.setAttribute("y", "1");
-			this._backgroundDrumRow.setAttribute("fill", ColorConfig.pitchBackground);
-			this._svgDrumBackground.appendChild(this._backgroundDrumRow);
-			
-			if (this._interactive) {
-				this._updateCursorStatus();
-				this._updatePreview();
-				window.requestAnimationFrame(this._animatePlayhead);
-				this._svg.addEventListener("mousedown", this._whenMousePressed);
-				document.addEventListener("mousemove", this._whenMouseMoved);
-				document.addEventListener("mouseup", this._whenCursorReleased);
-				this._svg.addEventListener("mouseover", this._whenMouseOver);
-				this._svg.addEventListener("mouseout", this._whenMouseOut);
-			
-				this._svg.addEventListener("touchstart", this._whenTouchPressed);
-				this._svg.addEventListener("touchmove", this._whenTouchMoved);
-				this._svg.addEventListener("touchend", this._whenCursorReleased);
-				this._svg.addEventListener("touchcancel", this._whenCursorReleased);
-			} else {
-				this._svgPlayhead.style.display = "none";
-				this._svg.appendChild(SVG.rect({x: 0, y: 0, width: 10000, height: 10000, fill: ColorConfig.editorBackground, style: "opacity: 0.5;"}));
->>>>>>> 96537cec
 			}
 
 			let presValue: number = Math.floor(Math.max(Number(this._modDragLowerBound), Math.min(Number(this._modDragUpperBound), converted)));
@@ -318,7 +195,6 @@
 			sequence.append(new ChangeVolumeBend(this._doc, this._modDragNote, this._modDragPin.time, this._doc.song.realToModValue(presValue, this._modDragSetting), this._modDragPin.interval, this.shiftMode));
 
 		}
-<<<<<<< HEAD
 	}
 
 	private _getMaxDivision(): number {
@@ -350,11 +226,11 @@
 		if (this._mouseX < 0 || this._mouseX > this._editorWidth || this._mouseY < 0 || this._mouseY > this._editorHeight || this._pitchHeight <= 0) return;
 
 		const minDivision: number = this._getMinDivision();
-		const exactPart: number = this._mouseX / this._partWidth;
+		this._cursor.exactPart = this._mouseX / this._partWidth;
 		this._cursor.part =
 			Math.floor(
 				Math.max(0,
-					Math.min(this._doc.song.beatsPerBar * Config.partsPerBeat - minDivision, exactPart)
+					Math.min(this._doc.song.beatsPerBar * Config.partsPerBeat - minDivision, this._cursor.exactPart)
 				)
 				/ minDivision) * minDivision;
 
@@ -362,7 +238,7 @@
 
 		if (this._pattern != null) {
 			for (const note of this._pattern.notes) {
-				if (note.end <= exactPart) {
+				if (note.end <= this._cursor.exactPart) {
 					if (this._doc.song.getChannelIsMod(this._doc.channel)) {
 						if (note.pitches[0] == Math.floor(this._findMousePitch(this._mouseY))) {
 							this._cursor.prevNote = note;
@@ -374,7 +250,7 @@
 						this._cursor.prevNote = note;
 						this._cursor.curIndex++;
 					}
-				} else if (note.start <= exactPart && note.end > exactPart) {
+				} else if (note.start <= this._cursor.exactPart && note.end > this._cursor.exactPart) {
 					if (this._doc.song.getChannelIsMod(this._doc.channel)) {
 						if (note.pitches[0] == Math.floor(this._findMousePitch(this._mouseY))) {
 							this._cursor.curNote = note;
@@ -387,62 +263,13 @@
 					else {
 						this._cursor.curNote = note;
 					}
-				} else if (note.start > exactPart) {
+				} else if (note.start > this._cursor.exactPart) {
 					if (this._doc.song.getChannelIsMod(this._doc.channel)) {
 						if (note.pitches[0] == Math.floor(this._findMousePitch(this._mouseY))) {
 							this._cursor.nextNote = note;
 							break;
 						}
 					} else {
-=======
-		
-		private _getMaxDivision(): number {
-			const rhythmStepsPerBeat: number = Config.rhythms[this._doc.song.rhythm].stepsPerBeat;
-			if (rhythmStepsPerBeat % 4 == 0) {
-				// Beat is divisible by 2 (and 4).
-				return Config.partsPerBeat / 2;
-			} else if (rhythmStepsPerBeat % 3 == 0) {
-				// Beat is divisible by 3.
-				return Config.partsPerBeat / 3;
-			} else if (rhythmStepsPerBeat % 2 == 0) {
-				// Beat is divisible by 2.
-				return Config.partsPerBeat / 2;
-			}
-			return Config.partsPerBeat;
-		}
-		
-		private _getMinDivision(): number {
-			return Config.partsPerBeat / Config.rhythms[this._doc.song.rhythm].stepsPerBeat;
-		}
-		
-		private _snapToMinDivision(input: number): number {
-			const minDivision: number = this._getMinDivision();
-			return Math.floor(input / minDivision) * minDivision;
-		}
-		
-		private _updateCursorStatus(): void {
-			this._cursor = new PatternCursor();
-			
-			if (this._mouseX < 0 || this._mouseX > this._editorWidth || this._mouseY < 0 || this._mouseY > this._editorHeight || this._pitchHeight <= 0) return;
-			
-			const minDivision: number = this._getMinDivision();
-			this._cursor.exactPart = this._mouseX / this._partWidth;
-			this._cursor.part =
-				Math.floor(
-					Math.max(0,
-						Math.min(this._doc.song.beatsPerBar * Config.partsPerBeat - minDivision, this._cursor.exactPart)
-					)
-				/ minDivision) * minDivision;
-			
-			if (this._pattern != null) {
-				for (const note of this._pattern.notes) {
-					if (note.end <= this._cursor.exactPart) {
-						this._cursor.prevNote = note;
-						this._cursor.curIndex++;
-					} else if (note.start <= this._cursor.exactPart && note.end > this._cursor.exactPart) {
-						this._cursor.curNote = note;
-					} else if (note.start > this._cursor.exactPart) {
->>>>>>> 96537cec
 						this._cursor.nextNote = note;
 						break;
 					}
@@ -455,12 +282,12 @@
 
 					let pinIdx: number = 0;
 
-					while (this._cursor.curNote.start + this._cursor.curNote.pins[pinIdx].time < exactPart && pinIdx < this._cursor.curNote.pins.length) {
+					while (this._cursor.curNote.start + this._cursor.curNote.pins[pinIdx].time < this._cursor.exactPart && pinIdx < this._cursor.curNote.pins.length) {
 						pinIdx++;
 					}
 					// Decide if the previous pin is closer
 					if (pinIdx > 0) {
-						if (this._cursor.curNote.start + this._cursor.curNote.pins[pinIdx].time - exactPart > exactPart - (this._cursor.curNote.start + this._cursor.curNote.pins[pinIdx - 1].time)) {
+						if (this._cursor.curNote.start + this._cursor.curNote.pins[pinIdx].time - this._cursor.exactPart > this._cursor.exactPart - (this._cursor.curNote.start + this._cursor.curNote.pins[pinIdx - 1].time)) {
 							pinIdx--;
 						}
 					}
@@ -616,39 +443,10 @@
 					this._cursor.start = forceStart;
 				}
 			}
-<<<<<<< HEAD
 
 			if (this._cursor.end - this._cursor.start == defaultLength) {
 				this._copiedPins = this._copiedPinChannels[this._doc.channel];
 				this._cursor.pins = this._copiedPins;
-=======
-			
-			this._cursor.valid = true;
-		}
-		
-		private _cursorIsInSelection(): boolean {
-			return this._cursor.valid && this._doc.selection.patternSelectionActive && this._doc.selection.patternSelectionStart <= this._cursor.exactPart && this._cursor.exactPart <= this._doc.selection.patternSelectionEnd;
-		}
-		
-		private _cursorAtStartOfSelection(): boolean {
-			return this._cursor.valid && this._doc.selection.patternSelectionActive && this._cursor.pitchIndex == -1 && this._doc.selection.patternSelectionStart - 3 <= this._cursor.exactPart && this._cursor.exactPart <= this._doc.selection.patternSelectionStart + 1.25;
-		}
-		
-		private _cursorAtEndOfSelection(): boolean {
-			return this._cursor.valid && this._doc.selection.patternSelectionActive && this._cursor.pitchIndex == -1 && this._doc.selection.patternSelectionEnd - 1.25 <= this._cursor.exactPart && this._cursor.exactPart <= this._doc.selection.patternSelectionEnd + 3;
-		}
-		
-		private _findMousePitch(pixelY: number): number {
-			return Math.max(0, Math.min(this._pitchCount - 1, this._pitchCount - (pixelY / this._pitchHeight))) + this._octaveOffset;
-		}
-		
-		private _snapToPitch(guess: number, min: number, max: number): number {
-			if (guess < min) guess = min;
-			if (guess > max) guess = max;
-			const scale: ReadonlyArray<boolean> = Config.scales[this._doc.song.scale].flags;
-			if (scale[Math.floor(guess) % Config.pitchesPerOctave] || this._doc.song.getChannelIsNoise(this._doc.channel)) {
-				return Math.floor(guess);
->>>>>>> 96537cec
 			} else {
 				this._cursor.pins = [];
 				for (const oldPin of this._copiedPins) {
@@ -692,6 +490,18 @@
 
 	}
 
+	private _cursorIsInSelection(): boolean {
+		return this._cursor.valid && this._doc.selection.patternSelectionActive && this._doc.selection.patternSelectionStart <= this._cursor.exactPart && this._cursor.exactPart <= this._doc.selection.patternSelectionEnd;
+	}
+
+	private _cursorAtStartOfSelection(): boolean {
+		return this._cursor.valid && this._doc.selection.patternSelectionActive && this._cursor.pitchIndex == -1 && this._doc.selection.patternSelectionStart - 3 <= this._cursor.exactPart && this._cursor.exactPart <= this._doc.selection.patternSelectionStart + 1.25;
+	}
+
+	private _cursorAtEndOfSelection(): boolean {
+		return this._cursor.valid && this._doc.selection.patternSelectionActive && this._cursor.pitchIndex == -1 && this._doc.selection.patternSelectionEnd - 1.25 <= this._cursor.exactPart && this._cursor.exactPart <= this._doc.selection.patternSelectionEnd + 3;
+	}
+
 	private _findMousePitch(pixelY: number): number {
 		return Math.max(0, Math.min(this._pitchCount - 1, this._pitchCount - (pixelY / this._pitchHeight))) + this._octaveOffset;
 	}
@@ -731,7 +541,6 @@
 			}
 			return guess - bottomRange > topRange - guess ? topPitch : bottomPitch;
 		}
-<<<<<<< HEAD
 	}
 
 	private _copyPins(note: Note): void {
@@ -781,6 +590,15 @@
 	}
 
 	private _animatePlayhead = (timestamp: number): void => {
+
+		if (this._usingTouch && !this.shiftMode && !this._mouseDragging && this._mouseDown && performance.now() > this._touchTime + 1000 && this._cursor.valid && this._doc.lastChangeWas(this._dragChange)) {
+			this._dragChange!.undo();
+			this._shiftHeld = true;
+			this._dragConfirmed = false;
+			this._whenCursorPressed();
+			this._doc.notifier.notifyWatchers();
+		}
+
 		const playheadBar: number = Math.floor(this._doc.synth.playhead);
 
 		if (this._doc.synth.playing && ((this._pattern != null && this._doc.song.getPattern(this._doc.channel, Math.floor(this._doc.synth.playhead)) == this._pattern) || Math.floor(this._doc.synth.playhead) == this._doc.bar + this._barOffset)) {
@@ -788,40 +606,6 @@
 			const modPlayhead: number = this._doc.synth.playhead - playheadBar;
 			if (Math.abs(modPlayhead - this._playheadX) > 0.1) {
 				this._playheadX = modPlayhead;
-=======
-		
-		public resetCopiedPins = (): void => {
-			const maxDivision: number = this._getMaxDivision();
-			this._copiedPinChannels.length = this._doc.song.getChannelCount();
-			for (let i: number = 0; i < this._doc.song.pitchChannelCount; i++) {
-				this._copiedPinChannels[i] = [makeNotePin(0, 0, 3), makeNotePin(0, maxDivision, 3)];
-			}
-			for (let i: number = this._doc.song.pitchChannelCount; i < this._doc.song.getChannelCount(); i++) {
-				this._copiedPinChannels[i] = [makeNotePin(0, 0, 3), makeNotePin(0, maxDivision, 0)];
-			}
-		}
-		
-		private _animatePlayhead = (timestamp: number): void => {
-			
-			if (this._usingTouch && !this._shiftHeld && !this._mouseDragging && this._mouseDown && performance.now() > this._touchTime + 1000 && this._cursor.valid && this._doc.lastChangeWas(this._dragChange)) {
-				this._dragChange!.undo();
-				this._shiftHeld = true;
-				this._whenCursorPressed();
-				this._doc.notifier.notifyWatchers();
-			}
-			
-			const playheadBar: number = Math.floor(this._doc.synth.playhead);
-			
-			if (this._doc.synth.playing && ((this._pattern != null && this._doc.song.getPattern(this._doc.channel, Math.floor(this._doc.synth.playhead)) == this._pattern) || Math.floor(this._doc.synth.playhead) == this._doc.bar + this._barOffset)) {
-				this._svgPlayhead.setAttribute("visibility", "visible");
-				const modPlayhead: number = this._doc.synth.playhead - playheadBar;
-				if (Math.abs(modPlayhead - this._playheadX) > 0.1) {
-					this._playheadX = modPlayhead;
-				} else {
-					this._playheadX += (modPlayhead - this._playheadX) * 0.2;
-				}
-				this._svgPlayhead.setAttribute("x", "" + prettyNumber(this._playheadX * this._editorWidth - 2));
->>>>>>> 96537cec
 			} else {
 				this._playheadX += (modPlayhead - this._playheadX) * 0.2;
 			}
@@ -857,6 +641,8 @@
 		if (isNaN(this._mouseX)) this._mouseX = 0;
 		if (isNaN(this._mouseY)) this._mouseY = 0;
 		this._usingTouch = false;
+		this._shiftHeld = event.shiftKey;
+		this._dragConfirmed = false;
 		this._whenCursorPressed();
 	}
 
@@ -868,6 +654,9 @@
 		if (isNaN(this._mouseX)) this._mouseX = 0;
 		if (isNaN(this._mouseY)) this._mouseY = 0;
 		this._usingTouch = true;
+		this._shiftHeld = event.shiftKey;
+		this._dragConfirmed = false;
+		this._touchTime = performance.now();
 		this._whenCursorPressed();
 	}
 
@@ -909,7 +698,6 @@
 				}
 			}
 		}
-<<<<<<< HEAD
 	}
 
 	private _whenCursorPressed(): void {
@@ -932,46 +720,6 @@
 			this.editingModLabel = true;
 		} else {
 			this.stopEditingModLabel(false);
-=======
-		
-		private _whenMouseOver = (event: MouseEvent): void => {
-			if (this._mouseOver) return;
-			this._mouseOver = true;
-			this._usingTouch = false;
-		}
-		
-		private _whenMouseOut = (event: MouseEvent): void => {
-			if (!this._mouseOver) return;
-			this._mouseOver = false;
-		}
-		
-		private _whenMousePressed = (event: MouseEvent): void => {
-			event.preventDefault();
-			const boundingRect: ClientRect = this._svg.getBoundingClientRect();
-    		this._mouseX = ((event.clientX || event.pageX) - boundingRect.left) * this._editorWidth / (boundingRect.right - boundingRect.left);
-		    this._mouseY = ((event.clientY || event.pageY) - boundingRect.top) * this._editorHeight / (boundingRect.bottom - boundingRect.top);
-		    if (isNaN(this._mouseX)) this._mouseX = 0;
-		    if (isNaN(this._mouseY)) this._mouseY = 0;
-			this._usingTouch = false;
-			this._shiftHeld = event.shiftKey;
-			this._whenCursorPressed();
-		}
-		
-		private _whenTouchPressed = (event: TouchEvent): void => {
-			event.preventDefault();
-			const boundingRect: ClientRect = this._svg.getBoundingClientRect();
-			this._mouseX = (event.touches[0].clientX - boundingRect.left) * this._editorWidth / (boundingRect.right - boundingRect.left);
-			this._mouseY = (event.touches[0].clientY - boundingRect.top) * this._editorHeight / (boundingRect.bottom - boundingRect.top);
-		    if (isNaN(this._mouseX)) this._mouseX = 0;
-		    if (isNaN(this._mouseY)) this._mouseY = 0;
-			this._usingTouch = true;
-			this._shiftHeld = event.shiftKey;
-			this._touchTime = performance.now();
-			this._whenCursorPressed();
-		}
-		
-		private _whenCursorPressed(): void {
->>>>>>> 96537cec
 			if (this._doc.enableNotePreview) this._doc.synth.maintainLiveInput();
 			this._mouseDown = true;
 			this._mouseXStart = this._mouseX;
@@ -982,15 +730,7 @@
 			this._dragChange = sequence;
 			this._lastChangeWasPatternSelection = this._doc.lastChangeWas(this._changePatternSelection);
 			this._doc.setProspectiveChange(this._dragChange);
-<<<<<<< HEAD
-
-			if (this._doc.enableNotePreview && !this._doc.synth.playing && this._cursor.valid && this._cursor.curNote == null) {
-				const duration: number = Math.min(Config.partsPerBeat, this._cursor.end - this._cursor.start);
-				this._doc.synth.liveInputDuration = duration;
-				this._doc.synth.liveInputPitches = [this._cursor.pitch];
-				this._doc.synth.liveInputStarted = true;
-=======
-			
+
 			if (this._cursorAtStartOfSelection()) {
 				this._draggingStartOfSelection = true;
 			} else if (this._cursorAtEndOfSelection()) {
@@ -1011,13 +751,13 @@
 				this._draggingSelectionContents = true;
 			} else if (this._cursor.valid && this._cursor.curNote == null) {
 				sequence.append(new ChangePatternSelection(this._doc, 0, 0));
-				
+
 				// If clicking in empty space, the result will be adding a note,
 				// so we can safely add it immediately. Note that if clicking on
 				// or near an existing note, the result will depend on whether
 				// a drag follows, so we couldn't add the note yet without being
 				// confusing.
-				
+
 				const note: Note = new Note(this._cursor.pitch, this._cursor.start, this._cursor.end, 3, this._doc.song.getChannelIsNoise(this._doc.channel));
 				note.pins = [];
 				for (const oldPin of this._cursor.pins) {
@@ -1027,7 +767,7 @@
 				const pattern: Pattern | null = this._doc.getCurrentPattern(this._barOffset);
 				if (pattern == null) throw new Error();
 				sequence.append(new ChangeNoteAdded(this._doc, pattern, note, this._cursor.curIndex));
-				
+
 				if (this._doc.enableNotePreview && !this._doc.synth.playing) {
 					// Play the new note out loud if enabled.
 					const duration: number = Math.min(Config.partsPerBeat, this._cursor.end - this._cursor.start);
@@ -1035,11 +775,9 @@
 					this._doc.synth.liveInputPitches = [this._cursor.pitch];
 					this._doc.synth.liveInputStarted = true;
 				}
->>>>>>> 96537cec
 			}
 			this._updateSelection();
 		}
-<<<<<<< HEAD
 	}
 
 	private _whenMouseMoved = (event: MouseEvent): void => {
@@ -1066,75 +804,117 @@
 	private _whenCursorMoved(): void {
 		if (this._doc.enableNotePreview && this._mouseOver) this._doc.synth.maintainLiveInput();
 
-		let start: number;
-		let end: number;
-
 		// HACK: Undoable pattern changes rely on persistent instance
 		// references. Loading song from hash via undo/redo breaks that,
 		// so changes are no longer undoable and the cursor status may be
 		// invalid. Abort further drag changes until the mouse is released.
 		const continuousState: boolean = this._doc.lastChangeWas(this._dragChange);
 
-		if (this._mouseDown && this._cursor.valid && continuousState) {
+		if (!this._mouseDragging && this._mouseDown && this._cursor.valid && continuousState) {
+			const dx: number = this._mouseX - this._mouseXStart;
+			const dy: number = this._mouseY - this._mouseYStart;
+			if (Math.sqrt(dx * dx + dy * dy) > 5) {
+				this._mouseDragging = true;
+				this._mouseHorizontal = Math.abs(dx) >= Math.abs(dy);
+			}
+		}
+
+		if (this._shiftHeld && this._mouseHorizontal && Math.abs(this._mouseXStart - this._mouseX) > 5) {
+			this._dragConfirmed = true;
+		}
+
+		if (this._mouseDragging && this._mouseDown && this._cursor.valid && continuousState) {
+			this._dragChange!.undo();
+			const sequence: ChangeSequence = new ChangeSequence();
+			this._dragChange = sequence;
+			this._doc.setProspectiveChange(this._dragChange);
+
 			const minDivision: number = this._getMinDivision();
-
-			if (!this._mouseDragging) {
-=======
-		
-		private _whenMouseMoved = (event: MouseEvent): void => {
-			const boundingRect: ClientRect = this._svg.getBoundingClientRect();
-    		this._mouseX = ((event.clientX || event.pageX) - boundingRect.left) * this._editorWidth / (boundingRect.right - boundingRect.left);
-		    this._mouseY = ((event.clientY || event.pageY) - boundingRect.top) * this._editorHeight / (boundingRect.bottom - boundingRect.top);
-		    if (isNaN(this._mouseX)) this._mouseX = 0;
-		    if (isNaN(this._mouseY)) this._mouseY = 0;
-			this._usingTouch = false;
-		    this._whenCursorMoved();
-		}
-		
-		private _whenTouchMoved = (event: TouchEvent): void => {
-			if (!this._mouseDown) return;
-			event.preventDefault();
-			const boundingRect: ClientRect = this._svg.getBoundingClientRect();
-			this._mouseX = (event.touches[0].clientX - boundingRect.left) * this._editorWidth / (boundingRect.right - boundingRect.left);
-			this._mouseY = (event.touches[0].clientY - boundingRect.top) * this._editorHeight / (boundingRect.bottom - boundingRect.top);
-		    if (isNaN(this._mouseX)) this._mouseX = 0;
-		    if (isNaN(this._mouseY)) this._mouseY = 0;
-		    this._whenCursorMoved();
-		}
-		
-		private _whenCursorMoved(): void {
-			if (this._doc.enableNotePreview && this._mouseOver) this._doc.synth.maintainLiveInput();
-			
-			// HACK: Undoable pattern changes rely on persistent instance
-			// references. Loading song from hash via undo/redo breaks that,
-			// so changes are no longer undoable and the cursor status may be
-			// invalid. Abort further drag changes until the mouse is released.
-			const continuousState: boolean = this._doc.lastChangeWas(this._dragChange);
-			
-			if (!this._mouseDragging && this._mouseDown && this._cursor.valid && continuousState) {
->>>>>>> 96537cec
-				const dx: number = this._mouseX - this._mouseXStart;
-				const dy: number = this._mouseY - this._mouseYStart;
-				if (Math.sqrt(dx * dx + dy * dy) > 5) {
-					this._mouseDragging = true;
-					this._mouseHorizontal = Math.abs(dx) >= Math.abs(dy);
-				}
-			}
-<<<<<<< HEAD
-
-			if (this._mouseDragging) {
-				if (this._dragChange != null) {
-					this._dragChange.undo();
-				}
-
-				const currentPart: number = this._snapToMinDivision(this._mouseX / this._partWidth);
-				const sequence: ChangeSequence = new ChangeSequence();
-				this._dragChange = sequence;
-				this._doc.setProspectiveChange(this._dragChange);
+			const currentPart: number = this._snapToMinDivision(this._mouseX / this._partWidth);
+			if (this._draggingStartOfSelection) {
+				sequence.append(new ChangePatternSelection(this._doc, Math.max(0, Math.min(this._doc.song.beatsPerBar * Config.partsPerBeat, currentPart)), this._doc.selection.patternSelectionEnd));
+				this._updateSelection();
+			} else if (this._draggingEndOfSelection) {
+				sequence.append(new ChangePatternSelection(this._doc, this._doc.selection.patternSelectionStart, Math.max(0, Math.min(this._doc.song.beatsPerBar * Config.partsPerBeat, currentPart))));
+				this._updateSelection();
+			} else if (this._draggingSelectionContents) {
+				const pattern: Pattern | null = this._doc.getCurrentPattern(this._barOffset);
+				if (this._mouseDragging && pattern != null) {
+					this._dragChange!.undo();
+					const sequence: ChangeSequence = new ChangeSequence();
+					this._dragChange = sequence;
+					this._doc.setProspectiveChange(this._dragChange);
+
+					const notesInScale: number = Config.scales[this._doc.song.scale].flags.filter(x => x).length;
+					const pitchRatio: number = this._doc.song.getChannelIsNoise(this._doc.channel) ? 1 : 12 / notesInScale;
+					const draggedParts: number = Math.round((this._mouseX - this._mouseXStart) / (this._partWidth * minDivision)) * minDivision;
+					const draggedTranspose: number = Math.round((this._mouseYStart - this._mouseY) / (this._pitchHeight * pitchRatio));
+					sequence.append(new ChangeDragSelectedNotes(this._doc, this._doc.channel, pattern, draggedParts, draggedTranspose));
+				}
+
+			} else if (this._shiftHeld && this._dragConfirmed) {
+
+				if (this._mouseDragging ) {
+					let start: number = Math.max(0, Math.min((this._doc.song.beatsPerBar - 1) * Config.partsPerBeat, Math.floor(this._cursor.exactPart / Config.partsPerBeat) * Config.partsPerBeat));
+					let end: number = start + Config.partsPerBeat;
+					if (this._cursor.curNote != null) {
+						start = Math.max(start, this._cursor.curNote.start);
+						end = Math.min(end, this._cursor.curNote.end);
+					}
+
+					// Todo: The following two conditional blocks could maybe be refactored.
+					if (currentPart < start) {
+						start = 0;
+						const pattern: Pattern | null = this._doc.getCurrentPattern(this._barOffset);
+						if (pattern != null) {
+							for (let i: number = 0; i < pattern.notes.length; i++) {
+								if (pattern.notes[i].start <= currentPart) {
+									start = pattern.notes[i].start;
+								}
+								if (pattern.notes[i].end <= currentPart) {
+									start = pattern.notes[i].end;
+								}
+							}
+						}
+						for (let beat: number = 0; beat <= this._doc.song.beatsPerBar; beat++) {
+							const part: number = beat * Config.partsPerBeat;
+							if (start <= part && part <= currentPart) {
+								start = part;
+							}
+						}
+					}
+
+					if (currentPart > end) {
+						end = Config.partsPerBeat * this._doc.song.beatsPerBar;
+						const pattern: Pattern | null = this._doc.getCurrentPattern(this._barOffset);
+						if (pattern != null) {
+							for (let i: number = 0; i < pattern.notes.length; i++) {
+								if (pattern.notes[i].start >= currentPart) {
+									end = pattern.notes[i].start;
+									break;
+								}
+								if (pattern.notes[i].end >= currentPart) {
+									end = pattern.notes[i].end;
+									break;
+								}
+							}
+						}
+						for (let beat: number = 0; beat <= this._doc.song.beatsPerBar; beat++) {
+							const part: number = beat * Config.partsPerBeat;
+							if (currentPart < part && part < end) {
+								end = part;
+							}
+						}
+					}
+
+					sequence.append(new ChangePatternSelection(this._doc, start, end));
+					this._updateSelection();
+				}
+			} else {
 
 				if (this._cursor.curNote == null) {
-
-					//console.log("this._cursor.curNote == null");
+					sequence.append(new ChangePatternSelection(this._doc, 0, 0));
+
 
 					let backwards: boolean;
 					let directLength: number;
@@ -1153,125 +933,6 @@
 								// Allow small lengths.
 							} else if (i <= Config.partsPerBeat / 2.0) {
 								if (i % 3 != 0 && i % 4 != 0) {
-=======
-			
-			if (this._mouseDragging && this._mouseDown && this._cursor.valid && continuousState) {
-				this._dragChange!.undo();
-				const sequence: ChangeSequence = new ChangeSequence();
-				this._dragChange = sequence;
-				this._doc.setProspectiveChange(this._dragChange);
-				
-				const minDivision: number = this._getMinDivision();
-				const currentPart: number = this._snapToMinDivision(this._mouseX / this._partWidth);
-				if (this._draggingStartOfSelection) {
-					sequence.append(new ChangePatternSelection(this._doc, Math.max(0, Math.min(this._doc.song.beatsPerBar * Config.partsPerBeat, currentPart)), this._doc.selection.patternSelectionEnd));
-					this._updateSelection();
-				} else if (this._draggingEndOfSelection) {
-					sequence.append(new ChangePatternSelection(this._doc, this._doc.selection.patternSelectionStart, Math.max(0, Math.min(this._doc.song.beatsPerBar * Config.partsPerBeat, currentPart))));
-					this._updateSelection();
-				} else if (this._draggingSelectionContents) {
-					const pattern: Pattern | null = this._doc.getCurrentPattern(this._barOffset);
-					if (this._mouseDragging && pattern != null) {
-						this._dragChange!.undo();
-						const sequence: ChangeSequence = new ChangeSequence();
-						this._dragChange = sequence;
-						this._doc.setProspectiveChange(this._dragChange);
-						
-						const notesInScale: number = Config.scales[this._doc.song.scale].flags.filter(x=>x).length;
-						const pitchRatio: number = this._doc.song.getChannelIsNoise(this._doc.channel) ? 1 : 12 / notesInScale;
-						const draggedParts: number = Math.round((this._mouseX - this._mouseXStart) / (this._partWidth * minDivision)) * minDivision;
-						const draggedTranspose: number = Math.round((this._mouseYStart - this._mouseY) / (this._pitchHeight * pitchRatio));
-						sequence.append(new ChangeDragSelectedNotes(this._doc, this._doc.channel, pattern, draggedParts, draggedTranspose));
-					}
-					
-				} else if (this._shiftHeld) {
-					
-					if (this._mouseDragging) {
-						let start: number = Math.max(0, Math.min((this._doc.song.beatsPerBar - 1) * Config.partsPerBeat, Math.floor(this._cursor.exactPart / Config.partsPerBeat) * Config.partsPerBeat));
-						let end: number = start + Config.partsPerBeat;
-						if (this._cursor.curNote != null) {
-							start = Math.max(start, this._cursor.curNote.start);
-							end = Math.min(end, this._cursor.curNote.end);
-						}
-						
-						// Todo: The following two conditional blocks could maybe be refactored.
-						if (currentPart < start) {
-							start = 0;
-							const pattern: Pattern | null = this._doc.getCurrentPattern(this._barOffset);
-							if (pattern != null) {
-								for (let i: number = 0; i < pattern.notes.length; i++) {
-									if (pattern.notes[i].start <= currentPart) {
-										start = pattern.notes[i].start;
-									}
-									if (pattern.notes[i].end <= currentPart) {
-										start = pattern.notes[i].end;
-									}
-								}
-							}
-							for (let beat: number = 0; beat <= this._doc.song.beatsPerBar; beat++) {
-								const part: number = beat * Config.partsPerBeat;
-								if (start <= part && part <= currentPart) {
-									start = part;
-								}
-							}
-						}
-						
-						if (currentPart > end) {
-							end = Config.partsPerBeat * this._doc.song.beatsPerBar;
-							const pattern: Pattern | null = this._doc.getCurrentPattern(this._barOffset);
-							if (pattern != null) {
-								for (let i: number = 0; i < pattern.notes.length; i++) {
-									if (pattern.notes[i].start >= currentPart) {
-										end = pattern.notes[i].start;
-										break;
-									}
-									if (pattern.notes[i].end >= currentPart) {
-										end = pattern.notes[i].end;
-										break;
-									}
-								}
-							}
-							for (let beat: number = 0; beat <= this._doc.song.beatsPerBar; beat++) {
-								const part: number = beat * Config.partsPerBeat;
-								if (currentPart < part && part < end) {
-									end = part;
-								}
-							}
-						}
-						
-						sequence.append(new ChangePatternSelection(this._doc, start, end));
-						this._updateSelection();
-					}
-				} else {
-					
-					if (this._cursor.curNote == null) {
-						sequence.append(new ChangePatternSelection(this._doc, 0, 0));
-						
-						let backwards: boolean;
-						let directLength: number;
-						if (currentPart < this._cursor.start) {
-							backwards = true;
-							directLength = this._cursor.start - currentPart;
-						} else {
-							backwards = false;
-							directLength = currentPart - this._cursor.start + minDivision;
-						}
-						
-						let defaultLength: number = minDivision;
-						for (let i: number = minDivision; i <= this._doc.song.beatsPerBar * Config.partsPerBeat; i += minDivision) {
-							if (minDivision == 1) {
-								if (i < 5) {
-									// Allow small lengths.
-								} else if (i <= Config.partsPerBeat / 2.0) {
-									if (i % 3 != 0 && i % 4 != 0) {
-										continue;
-									}
-								} else if (i <= Config.partsPerBeat * 1.5) {
-									if (i % 6 != 0 && i % 8 != 0) {
-										continue;
-									}
-								} else if (i % Config.partsPerBeat != 0) {
->>>>>>> 96537cec
 									continue;
 								}
 							} else if (i <= Config.partsPerBeat * 1.5) {
@@ -1290,7 +951,6 @@
 								continue;
 							}
 						}
-<<<<<<< HEAD
 
 						const blessedLength: number = i;
 						if (blessedLength == directLength) {
@@ -1299,102 +959,18 @@
 						}
 						if (blessedLength < directLength) {
 							defaultLength = blessedLength;
-=======
-						
-						let start: number;
-						let end: number;
-						if (backwards) {
-							end = this._cursor.start;
-							start = end - defaultLength;
-						} else {
-							start = this._cursor.start;
-							end = start + defaultLength;
->>>>>>> 96537cec
 						}
 
 						if (blessedLength > directLength) {
 							if (defaultLength < directLength - minDivision) {
 								defaultLength = blessedLength;
 							}
-<<<<<<< HEAD
-=======
-							const theNote: Note = new Note(this._cursor.pitch, start, end, 3, this._doc.song.getChannelIsNoise(this._doc.channel));
-							sequence.append(new ChangeNoteAdded(this._doc, pattern, theNote, i));
-							this._copyPins(theNote);
-						
-							this._dragTime = backwards ? start : end;
-							this._dragPitch = this._cursor.pitch;
-							this._dragVolume = theNote.pins[backwards ? 0 : 1].volume;
-							this._dragVisible = true;
-						}
-						
-						this._pattern = this._doc.getCurrentPattern(this._barOffset);
-					} else if (this._mouseHorizontal) {
-						sequence.append(new ChangePatternSelection(this._doc, 0, 0));
-						
-						const shift: number = (this._mouseX - this._mouseXStart) / this._partWidth;
-						
-						const shiftedPin: NotePin = this._cursor.curNote.pins[this._cursor.nearPinIndex];
-						let shiftedTime: number = Math.round((this._cursor.curNote.start + shiftedPin.time + shift) / minDivision) * minDivision;
-						if (shiftedTime < 0) shiftedTime = 0;
-						if (shiftedTime > this._doc.song.beatsPerBar * Config.partsPerBeat) shiftedTime = this._doc.song.beatsPerBar * Config.partsPerBeat;
-						
-						if (this._pattern == null) throw new Error();
-						
-						if (shiftedTime <= this._cursor.curNote.start && this._cursor.nearPinIndex == this._cursor.curNote.pins.length - 1 ||
-						    shiftedTime >= this._cursor.curNote.end   && this._cursor.nearPinIndex == 0)
-						{
-							sequence.append(new ChangeNoteAdded(this._doc, this._pattern, this._cursor.curNote, this._cursor.curIndex, true));
-							
-							this._dragVisible = false;
-						} else {
-							const start: number = Math.min(this._cursor.curNote.start, shiftedTime);
-							const   end: number = Math.max(this._cursor.curNote.end,   shiftedTime);
-							
-							this._dragTime = shiftedTime;
-							this._dragPitch = this._cursor.curNote.pitches[this._cursor.pitchIndex == -1 ? 0 : this._cursor.pitchIndex] + this._cursor.curNote.pins[this._cursor.nearPinIndex].interval;
-							this._dragVolume = this._cursor.curNote.pins[this._cursor.nearPinIndex].volume;
-							this._dragVisible = true;
-							
-							sequence.append(new ChangeNoteTruncate(this._doc, this._pattern, start, end, this._cursor.curNote));
-							sequence.append(new ChangePinTime(this._doc, this._cursor.curNote, this._cursor.nearPinIndex, shiftedTime));
-							this._copyPins(this._cursor.curNote);
-						}
-					} else if (this._cursor.pitchIndex == -1) {
-						sequence.append(new ChangePatternSelection(this._doc, 0, 0));
-						
-						const bendPart: number = 
-							Math.max(this._cursor.curNote.start,
-								Math.min(this._cursor.curNote.end,
-									Math.round(this._mouseX / (this._partWidth * minDivision)) * minDivision
-								)
-							) - this._cursor.curNote.start;
-						
-						let prevPin: NotePin;
-						let nextPin: NotePin = this._cursor.curNote.pins[0];
-						let bendVolume: number = 0;
-						let bendInterval: number = 0;
-						for (let i: number = 1; i < this._cursor.curNote.pins.length; i++) {
-							prevPin = nextPin;
-							nextPin = this._cursor.curNote.pins[i];
-							if (bendPart > nextPin.time) continue;
-							if (bendPart < prevPin.time) throw new Error();
-							const volumeRatio: number = (bendPart - prevPin.time) / (nextPin.time - prevPin.time);
-							bendVolume = Math.round(prevPin.volume * (1.0 - volumeRatio) + nextPin.volume * volumeRatio + ((this._mouseYStart - this._mouseY) / 25.0));
-							if (bendVolume < 0) bendVolume = 0;
-							if (bendVolume > 3) bendVolume = 3;
-							bendInterval = this._snapToPitch(prevPin.interval * (1.0 - volumeRatio) + nextPin.interval * volumeRatio + this._cursor.curNote.pitches[0], 0, Config.maxPitch) - this._cursor.curNote.pitches[0];
->>>>>>> 96537cec
 							break;
 						}
 					}
 
-					/*
-					if (defaultLength < directLength) {
-						// See if I can find a better match by snapping to an existing note...
-						// E.G. in another channel
-					}
-					*/
+					let start: number;
+					let end: number;
 
 					if (backwards) {
 						end = this._cursor.start;
@@ -1440,6 +1016,7 @@
 				} else if (this._mouseHorizontal) {
 
 					//console.log("this._mouseHorizontal");
+					sequence.append(new ChangePatternSelection(this._doc, 0, 0));
 
 					const shift: number = (this._mouseX - this._mouseXStart) / this._partWidth;
 
@@ -1457,17 +1034,11 @@
 
 						this._dragVisible = false;
 					} else {
-<<<<<<< HEAD
-
-						start = Math.min(this._cursor.curNote.start, shiftedTime);
-						end = Math.max(this._cursor.curNote.end, shiftedTime);
+						const start: number = Math.min(this._cursor.curNote.start, shiftedTime);
+						const end: number = Math.max(this._cursor.curNote.end, shiftedTime);
 
 						this._dragTime = shiftedTime;
 						this._dragPitch = this._cursor.curNote.pitches[this._cursor.pitchIndex == -1 ? 0 : this._cursor.pitchIndex] + this._cursor.curNote.pins[this._cursor.nearPinIndex].interval;
-=======
-						sequence.append(new ChangePatternSelection(this._doc, 0, 0));
-						
->>>>>>> 96537cec
 						this._dragVolume = this._cursor.curNote.pins[this._cursor.nearPinIndex].volume;
 						this._dragVisible = true;
 
@@ -1478,6 +1049,7 @@
 				} else if (this._cursor.pitchIndex == -1 || this._doc.song.getChannelIsMod(this._doc.channel)) {
 
 					//console.log("this._cursor.pitchIndex == -1");
+					sequence.append(new ChangePatternSelection(this._doc, 0, 0));
 
 					const bendPart: number =
 						Math.max(this._cursor.curNote.start,
@@ -1497,6 +1069,11 @@
 					let dragFactorFast: number = 22.0 / Math.pow(cap, 0.5);
 					let dragSign: number = (this._mouseYStart > this._mouseY ? 1 : -1);
 					let dragCounts: number = Math.min(Math.abs(this._mouseYStart - this._mouseY) / dragFactorSlow, 8) + Math.max(0, Math.abs(this._mouseYStart - this._mouseY) / dragFactorFast - 8);
+
+					// Note volume drag overrides attempts to make a pattern selection
+					if (dragCounts > 0) {
+						this._shiftHeld = false;
+					}
 
 					for (let i: number = 1; i < this._cursor.curNote.pins.length; i++) {
 						prevPin = nextPin;
@@ -1524,7 +1101,7 @@
 					this._copyPins(this._cursor.curNote);
 				} else {
 					//console.log("final else");
-
+					sequence.append(new ChangePatternSelection(this._doc, 0, 0));
 
 					this._dragVolume = this._cursor.curNote.pins[this._cursor.nearPinIndex].volume;
 
@@ -1572,60 +1149,45 @@
 					this._dragTime = bendEnd;
 					this._dragVisible = true;
 				}
-<<<<<<< HEAD
-=======
-			}
-			
-			if (!(this._mouseDown && this._cursor.valid && continuousState)) {
-				this._updateCursorStatus();
-				this._updatePreview();
->>>>>>> 96537cec
-			}
-		} else {
+			}
+		}
+		if (!(this._mouseDown && this._cursor.valid && continuousState)) {
 			this._updateCursorStatus();
 			this._updatePreview();
 		}
-<<<<<<< HEAD
 	}
 
 	private _whenCursorReleased = (event: Event | null): void => {
 		if (!this._cursor.valid) return;
 		const continuousState: boolean = this._doc.lastChangeWas(this._dragChange);
-		if (this._mouseDragging && continuousState) {
-			if (this._dragChange != null) {
+		if (this._mouseDown && continuousState && this._dragChange != null) {
+			if (this._draggingSelectionContents) {
 				this._doc.record(this._dragChange);
 				this._dragChange = null;
 				// Need to re-sort the notes by start time as they might change order if user drags them around.
 				if (this._pattern != null && this._doc.song.getChannelIsMod(this._doc.channel)) this._pattern.notes.sort(function (a, b) { return (a.start == b.start) ? a.pitches[0] - b.pitches[0] : a.start - b.start; });
-			}
-		} else if (this._mouseDown && continuousState) {
-			if (this._cursor.curNote == null) {
-				let cap: number = this._doc.song.getVolumeCap(this._doc.song.getChannelIsMod(this._doc.channel), this._doc.channel, this._doc.getCurrentInstrument(this._barOffset), this._cursor.pitch);
-				const note: Note = new Note(this._cursor.pitch, this._cursor.start, this._cursor.end, cap, this._doc.song.getChannelIsNoise(this._doc.channel));
-				note.pins = [];
-				for (const oldPin of this._cursor.pins) {
-					note.pins.push(makeNotePin(0, oldPin.time, oldPin.volume));
-				}
-				const sequence: ChangeSequence = new ChangeSequence();
-				sequence.append(new ChangeEnsurePatternExists(this._doc, this._doc.channel, this._doc.bar));
-				const pattern: Pattern | null = this._doc.getCurrentPattern(this._barOffset);
-				if (pattern == null) throw new Error();
-				//console.log("p2 - " + this._cursor.curIndex);
-				sequence.append(new ChangeNoteAdded(this._doc, pattern, note, this._cursor.curIndex));
+
+			} else if (this._draggingStartOfSelection || this._draggingEndOfSelection || this._shiftHeld) {
+				this._setPatternSelection(this._dragChange);
+				this._dragChange = null;
+			} else if (this._mouseDragging || this._cursor.curNote == null || !this._dragChange.isNoop() || this._draggingStartOfSelection || this._draggingEndOfSelection || this._draggingSelectionContents || this._shiftHeld) {
+				this._doc.record(this._dragChange);
+				this._dragChange = null;
 				// Need to re-sort the notes by start time as they might change order if user drags them around.
 				if (this._pattern != null && this._doc.song.getChannelIsMod(this._doc.channel)) this._pattern.notes.sort(function (a, b) { return (a.start == b.start) ? a.pitches[0] - b.pitches[0] : a.start - b.start; });
-				this._doc.record(sequence);
+
 			} else {
 
 				if (this._pattern == null) throw new Error();
 
-				if (this._cursor.pitchIndex == -1 && !this._doc.song.getChannelIsMod(this._doc.channel)) {
-					const sequence: ChangeSequence = new ChangeSequence();
+				const sequence: ChangeSequence = new ChangeSequence();
+				sequence.append(new ChangePatternSelection(this._doc, 0, 0));
+
+				if (this._cursor.pitchIndex == -1) {
 					if (this._cursor.curNote.pitches.length == Config.maxChordSize) {
 						sequence.append(new ChangePitchAdded(this._doc, this._cursor.curNote, this._cursor.curNote.pitches[0], 0, true));
 					}
 					sequence.append(new ChangePitchAdded(this._doc, this._cursor.curNote, this._cursor.pitch, this._cursor.curNote.pitches.length));
-					this._doc.record(sequence);
 					this._copyPins(this._cursor.curNote);
 
 					if (this._doc.enableNotePreview && !this._doc.synth.playing) {
@@ -1636,129 +1198,43 @@
 					}
 				} else {
 					if (this._cursor.curNote.pitches.length == 1) {
-						//console.log("p1 - " + this._cursor.curIndex);
-						this._doc.record(new ChangeNoteAdded(this._doc, this._pattern, this._cursor.curNote, this._cursor.curIndex, true));
+						sequence.append(new ChangeNoteAdded(this._doc, this._pattern, this._cursor.curNote, this._cursor.curIndex, true));
 					} else {
-						this._doc.record(new ChangePitchAdded(this._doc, this._cursor.curNote, this._cursor.pitch, this._cursor.curNote.pitches.indexOf(this._cursor.pitch), true));
-=======
-		
-		private _whenCursorReleased = (event: Event | null): void => {
-			if (!this._cursor.valid) return;
-			
-			const continuousState: boolean = this._doc.lastChangeWas(this._dragChange);
-			if (this._mouseDown && continuousState && this._dragChange != null) {
-				
-				if (this._draggingSelectionContents) {
-					this._doc.record(this._dragChange);
-					this._dragChange = null;
-				} else if (this._draggingStartOfSelection || this._draggingEndOfSelection || this._shiftHeld) {
-					this._setPatternSelection(this._dragChange);
-					this._dragChange = null;
-				} else if (this._mouseDragging || this._cursor.curNote == null || !this._dragChange.isNoop() || this._draggingStartOfSelection || this._draggingEndOfSelection || this._draggingSelectionContents || this._shiftHeld) {
-					this._doc.record(this._dragChange);
-					this._dragChange = null;
-				} else {
-					if (this._pattern == null) throw new Error();
-					
-					const sequence: ChangeSequence = new ChangeSequence();
-					sequence.append(new ChangePatternSelection(this._doc, 0, 0));
-					
-					if (this._cursor.pitchIndex == -1) {
-						if (this._cursor.curNote.pitches.length == Config.maxChordSize) {
-							sequence.append(new ChangePitchAdded(this._doc, this._cursor.curNote, this._cursor.curNote.pitches[0], 0, true));
-						}
-						sequence.append(new ChangePitchAdded(this._doc, this._cursor.curNote, this._cursor.pitch, this._cursor.curNote.pitches.length));
-						this._copyPins(this._cursor.curNote);
-						
-						if (this._doc.enableNotePreview && !this._doc.synth.playing) {
-							const duration: number = Math.min(Config.partsPerBeat, this._cursor.end - this._cursor.start);
-							this._doc.synth.liveInputDuration = duration;
-							this._doc.synth.liveInputPitches = this._cursor.curNote.pitches.concat();
-							this._doc.synth.liveInputStarted = true;
-						}
-					} else {
-						if (this._cursor.curNote.pitches.length == 1) {
-							sequence.append(new ChangeNoteAdded(this._doc, this._pattern, this._cursor.curNote, this._cursor.curIndex, true));
-						} else {
-							sequence.append(new ChangePitchAdded(this._doc, this._cursor.curNote, this._cursor.pitch, this._cursor.curNote.pitches.indexOf(this._cursor.pitch), true));
-						}
->>>>>>> 96537cec
-					}
-					
-					this._doc.record(sequence);
-				}
-			}
-<<<<<<< HEAD
+						sequence.append(new ChangePitchAdded(this._doc, this._cursor.curNote, this._cursor.pitch, this._cursor.curNote.pitches.indexOf(this._cursor.pitch), true));
+					}
+				}
+				this._doc.record(sequence);
+			}
 		}
 
 		this._mouseDown = false;
 		this._mouseDragging = false;
+		this._draggingStartOfSelection = false;
+		this._draggingEndOfSelection = false;
+		this._draggingSelectionContents = false;
+		this._lastChangeWasPatternSelection = false;
 		this.modDragValueLabel.setAttribute("fill", ColorConfig.secondaryText);
 		this._updateCursorStatus();
 		this._updatePreview();
 	}
 
+	private _setPatternSelection(change: UndoableChange): void {
+		this._changePatternSelection = change;
+		this._doc.record(this._changePatternSelection, this._lastChangeWasPatternSelection);
+	}
+
 	private _updatePreview(): void {
 		if (this._usingTouch) {
-			if (!this._mouseDown || !this._cursor.valid || !this._mouseDragging || !this._dragVisible) {
+			if (!this._mouseDown || !this._cursor.valid || !this._mouseDragging || !this._dragVisible || this._shiftHeld || this._draggingStartOfSelection || this._draggingEndOfSelection || this._draggingSelectionContents) {
 				this._svgPreview.setAttribute("visibility", "hidden");
 
 				if (!this.editingModLabel) {
 					this.modDragValueLabel.style.setProperty("display", "none");
 					this.modDragValueLabel.style.setProperty("pointer-events", "none");
 					this.modDragValueLabel.setAttribute("contenteditable", "false");
-=======
-			
-			this._mouseDown = false;
-			this._mouseDragging = false;
-			this._draggingStartOfSelection = false;
-			this._draggingEndOfSelection = false;
-			this._draggingSelectionContents = false;
-			this._lastChangeWasPatternSelection = false;
-			this._updateCursorStatus();
-			this._updatePreview();
-		}
-		
-		private _setPatternSelection(change: UndoableChange): void {
-			this._changePatternSelection = change;
-			this._doc.record(this._changePatternSelection, this._lastChangeWasPatternSelection);
-		}
-		
-		private _updatePreview(): void {
-			if (this._usingTouch) {
-				if (!this._mouseDown || !this._cursor.valid  || !this._mouseDragging || !this._dragVisible || this._shiftHeld || this._draggingStartOfSelection || this._draggingEndOfSelection || this._draggingSelectionContents) {
-					this._svgPreview.setAttribute("visibility", "hidden");
-				} else {
-					this._svgPreview.setAttribute("visibility", "visible");
-					
-					const x: number = this._partWidth * this._dragTime;
-					const y: number = this._pitchToPixelHeight(this._dragPitch - this._octaveOffset);
-					const radius: number = this._pitchHeight / 2;
-					const width: number = 80;
-					const height: number = 60;
-					//this._drawNote(this._svgPreview, this._cursor.pitch, this._cursor.start, this._cursor.pins, this._pitchHeight / 2 + 1, true, this._octaveOffset);
-					
-					let pathString: string = "";
-					
-					pathString += "M " + prettyNumber(x) + " " + prettyNumber(y - radius * (this._dragVolume / 3.0)) + " ";
-					pathString += "L " + prettyNumber(x) + " " + prettyNumber(y - radius * (this._dragVolume / 3.0) - height) + " ";
-					pathString += "M " + prettyNumber(x) + " " + prettyNumber(y + radius * (this._dragVolume / 3.0)) + " ";
-					pathString += "L " + prettyNumber(x) + " " + prettyNumber(y + radius * (this._dragVolume / 3.0) + height) + " ";
-					pathString += "M " + prettyNumber(x) + " " + prettyNumber(y - radius * (this._dragVolume / 3.0)) + " ";
-					pathString += "L " + prettyNumber(x + width) + " " + prettyNumber(y - radius * (this._dragVolume / 3.0)) + " ";
-					pathString += "M " + prettyNumber(x) + " " + prettyNumber(y + radius * (this._dragVolume / 3.0)) + " ";
-					pathString += "L " + prettyNumber(x + width) + " " + prettyNumber(y + radius * (this._dragVolume / 3.0)) + " ";
-					pathString += "M " + prettyNumber(x) + " " + prettyNumber(y - radius * (this._dragVolume / 3.0)) + " ";
-					pathString += "L " + prettyNumber(x - width) + " " + prettyNumber(y - radius * (this._dragVolume / 3.0)) + " ";
-					pathString += "M " + prettyNumber(x) + " " + prettyNumber(y + radius * (this._dragVolume / 3.0)) + " ";
-					pathString += "L " + prettyNumber(x - width) + " " + prettyNumber(y + radius * (this._dragVolume / 3.0)) + " ";
-					
-					this._svgPreview.setAttribute("d", pathString);
->>>>>>> 96537cec
 				}
 
 			} else {
-<<<<<<< HEAD
 				this._svgPreview.setAttribute("visibility", "visible");
 
 				const x: number = this._partWidth * this._dragTime;
@@ -1793,40 +1269,42 @@
 					this.modDragValueLabel.style.setProperty("display", "none");
 					this.modDragValueLabel.style.setProperty("pointer-events", "none");
 					this.modDragValueLabel.setAttribute("contenteditable", "false");
-=======
-				if (!this._mouseOver || this._mouseDown || !this._cursor.valid) {
-					this._svgPreview.setAttribute("visibility", "hidden");
-				} else {
-					this._svgPreview.setAttribute("visibility", "visible");
-					
-					if (this._cursorAtStartOfSelection()) {
-						const center: number = this._partWidth * this._doc.selection.patternSelectionStart;
-						const left: string = prettyNumber(center - 4);
-						const right: string = prettyNumber(center + 4);
-						const bottom: number = this._pitchToPixelHeight(-0.5);
-						this._svgPreview.setAttribute("d", "M " + left + " 0 L " + left + " " + bottom + " L " + right + " " + bottom + " L " + right + " 0 z");
-					} else if (this._cursorAtEndOfSelection()) {
-						const center: number = this._partWidth * this._doc.selection.patternSelectionEnd;
-						const left: string = prettyNumber(center - 4);
-						const right: string = prettyNumber(center + 4);
-						const bottom: number = this._pitchToPixelHeight(-0.5);
-						this._svgPreview.setAttribute("d", "M " + left + " 0 L " + left + " " + bottom + " L " + right + " " + bottom + " L " + right + " 0 z");
-					} else if (this._cursorIsInSelection()) {
-						const left: string = prettyNumber(this._partWidth * this._doc.selection.patternSelectionStart - 2);
-						const right: string = prettyNumber(this._partWidth * this._doc.selection.patternSelectionEnd + 2);
-						const bottom: number = this._pitchToPixelHeight(-0.5);
-						this._svgPreview.setAttribute("d", "M " + left + " 0 L " + left + " " + bottom + " L " + right + " " + bottom + " L " + right + " 0 z");
-					} else {
-						this._drawNote(this._svgPreview, this._cursor.pitch, this._cursor.start, this._cursor.pins, this._pitchHeight / 2 + 1, true, this._octaveOffset);
-					}
->>>>>>> 96537cec
 				}
 			} else {
 				this._svgPreview.setAttribute("visibility", "visible");
-				this._drawNote(this._svgPreview, this._cursor.pitch, this._cursor.start, this._cursor.pins, (this._pitchHeight - this._pitchBorder) / 2 + 1, true, this._octaveOffset);
-			}
-		}
-<<<<<<< HEAD
+
+				if (this._cursorAtStartOfSelection()) {
+					const center: number = this._partWidth * this._doc.selection.patternSelectionStart;
+					const left: string = prettyNumber(center - 4);
+					const right: string = prettyNumber(center + 4);
+					const bottom: number = this._pitchToPixelHeight(-0.5);
+					this._svgPreview.setAttribute("d", "M " + left + " 0 L " + left + " " + bottom + " L " + right + " " + bottom + " L " + right + " 0 z");
+				} else if (this._cursorAtEndOfSelection()) {
+					const center: number = this._partWidth * this._doc.selection.patternSelectionEnd;
+					const left: string = prettyNumber(center - 4);
+					const right: string = prettyNumber(center + 4);
+					const bottom: number = this._pitchToPixelHeight(-0.5);
+					this._svgPreview.setAttribute("d", "M " + left + " 0 L " + left + " " + bottom + " L " + right + " " + bottom + " L " + right + " 0 z");
+				} else if (this._cursorIsInSelection()) {
+					const left: string = prettyNumber(this._partWidth * this._doc.selection.patternSelectionStart - 2);
+					const right: string = prettyNumber(this._partWidth * this._doc.selection.patternSelectionEnd + 2);
+					const bottom: number = this._pitchToPixelHeight(-0.5);
+					this._svgPreview.setAttribute("d", "M " + left + " 0 L " + left + " " + bottom + " L " + right + " " + bottom + " L " + right + " 0 z");
+				} else {
+					this._drawNote(this._svgPreview, this._cursor.pitch, this._cursor.start, this._cursor.pins, (this._pitchHeight - this._pitchBorder) / 2 + 1, true, this._octaveOffset);
+				}
+			}
+		}
+	}
+
+	private _updateSelection(): void {
+		if (this._doc.selection.patternSelectionActive) {
+			this._selectionRect.setAttribute("visibility", "visible");
+			this._selectionRect.setAttribute("x", String(this._partWidth * this._doc.selection.patternSelectionStart));
+			this._selectionRect.setAttribute("width", String(this._partWidth * (this._doc.selection.patternSelectionEnd - this._doc.selection.patternSelectionStart)));
+		} else {
+			this._selectionRect.setAttribute("visibility", "hidden");
+		}
 	}
 
 	public render(): void {
@@ -1901,6 +1379,8 @@
 			this._svgBackground.setAttribute("width", "" + this._editorWidth);
 			this._svgBackground.setAttribute("height", "" + this._editorHeight);
 			this._svgPlayhead.setAttribute("height", "" + this._editorHeight);
+			this._selectionRect.setAttribute("y", "0");
+			this._selectionRect.setAttribute("height", "" + this._editorHeight);
 		}
 
 		const beatWidth = this._editorWidth / this._doc.song.beatsPerBar;
@@ -1919,86 +1399,6 @@
 			if (this._pitchHeight > this._pitchBorder) {
 				this._backgroundModRow.setAttribute("width", "" + (beatWidth - 2));
 				this._backgroundModRow.setAttribute("height", "" + (this._pitchHeight - this._pitchBorder));
-=======
-		
-		private _updateSelection(): void {
-			if (this._doc.selection.patternSelectionActive) {
-				this._selectionRect.setAttribute("visibility", "visible");
-				this._selectionRect.setAttribute("x", String(this._partWidth * this._doc.selection.patternSelectionStart));
-				this._selectionRect.setAttribute("width", String(this._partWidth * (this._doc.selection.patternSelectionEnd - this._doc.selection.patternSelectionStart)));
-			} else {
-				this._selectionRect.setAttribute("visibility", "hidden");
-			}
-		}
-		
-		public render(): void {
-			const nextPattern: Pattern | null = this._doc.getCurrentPattern(this._barOffset);
-			if (this._pattern != nextPattern) {
-				this._whenCursorReleased(null);
-				this._dragChange = null;
-			}
-			this._pattern = nextPattern;
-			
-			this._editorWidth = this.container.clientWidth;
-			this._editorHeight = this.container.clientHeight;
-			this._partWidth = this._editorWidth / (this._doc.song.beatsPerBar * Config.partsPerBeat);
-			this._pitchCount = this._doc.song.getChannelIsNoise(this._doc.channel) ? Config.drumCount : Config.windowPitchCount;
-			this._pitchHeight = this._editorHeight / this._pitchCount;
-			this._octaveOffset = this._doc.song.channels[this._doc.channel].octave * Config.pitchesPerOctave;
-			
-			if (this._renderedRhythm != this._doc.song.rhythm || 
-				this._renderedPitchChannelCount != this._doc.song.pitchChannelCount || 
-				this._renderedNoiseChannelCount != this._doc.song.noiseChannelCount)
-			{
-				this._renderedRhythm = this._doc.song.rhythm;
-				this._renderedPitchChannelCount = this._doc.song.pitchChannelCount;
-				this._renderedNoiseChannelCount = this._doc.song.noiseChannelCount;
-				this.resetCopiedPins();
-			}
-			
-			this._copiedPins = this._copiedPinChannels[this._doc.channel];
-			
-			if (this._renderedWidth != this._editorWidth || this._renderedHeight != this._editorHeight) {
-				this._renderedWidth = this._editorWidth;
-				this._renderedHeight = this._editorHeight;
-				this._svgBackground.setAttribute("width", "" + this._editorWidth);
-				this._svgBackground.setAttribute("height", "" + this._editorHeight);
-				this._svgPlayhead.setAttribute("height", "" + this._editorHeight);
-				this._selectionRect.setAttribute("y", "0");
-				this._selectionRect.setAttribute("height", "" + this._editorHeight);
-			}
-			
-			const beatWidth = this._editorWidth / this._doc.song.beatsPerBar;
-			if (this._renderedBeatWidth != beatWidth || this._renderedPitchHeight != this._pitchHeight) {
-				this._renderedBeatWidth = beatWidth;
-				this._renderedPitchHeight = this._pitchHeight;
-				this._svgNoteBackground.setAttribute("width", "" + beatWidth);
-				this._svgNoteBackground.setAttribute("height", "" + (this._pitchHeight * Config.pitchesPerOctave));
-				this._svgDrumBackground.setAttribute("width", "" + beatWidth);
-				this._svgDrumBackground.setAttribute("height", "" + this._pitchHeight);
-				this._backgroundDrumRow.setAttribute("width", "" + (beatWidth - 2));
-				this._backgroundDrumRow.setAttribute("height", "" + (this._pitchHeight - 2));
-				for (let j: number = 0; j < Config.pitchesPerOctave; j++) {
-					const rectangle: SVGRectElement = this._backgroundPitchRows[j];
-					const y: number = (Config.pitchesPerOctave - j) % Config.pitchesPerOctave;
-					rectangle.setAttribute("width", "" + (beatWidth - 2));
-					rectangle.setAttribute("y", "" + (y * this._pitchHeight + 1));
-					rectangle.setAttribute("height", "" + (this._pitchHeight - 2));
-				}
-			}
-			
-			this._svgNoteContainer = makeEmptyReplacementElement(this._svgNoteContainer);
-			
-			if (this._interactive) {
-				if (!this._mouseDown) this._updateCursorStatus();
-				this._updatePreview();
-				this._updateSelection();
-			}
-			
-			if (this._renderedFifths != this._doc.showFifth) {
-				this._renderedFifths = this._doc.showFifth;
-				this._backgroundPitchRows[7].setAttribute("fill", this._doc.showFifth ? ColorConfig.fifthNote : ColorConfig.pitchBackground);
->>>>>>> 96537cec
 			}
 
 
@@ -2017,6 +1417,7 @@
 		if (this._interactive) {
 			if (!this._mouseDown) this._updateCursorStatus();
 			this._updatePreview();
+			this._updateSelection();
 		}
 
 		if (this._renderedFifths != this._doc.showFifth) {
