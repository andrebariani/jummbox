// Copyright (C) 2020 John Nesky, distributed under the MIT license.

import {Config} from "../synth/SynthConfig";
import {HTML} from "./html";
import {SongDocument, StateChangeType} from "./SongDocument";
import {Prompt} from "./Prompt";
import {ChangeMoveNotesSideways} from "./changes";
import {ColorConfig} from "./ColorConfig";

<<<<<<< HEAD
namespace beepbox {
	const { button, div, span, h2, input, br, select, option } = HTML;

=======
//namespace beepbox {
	const {button, div, span, h2, input, br, select, option} = HTML;
	
>>>>>>> 6580610d
	export class MoveNotesSidewaysPrompt implements Prompt {
		private readonly _beatsStepper: HTMLInputElement = input({ style: "width: 3em; margin-left: 1em;", type: "number", step: "0.01", value: "0" });
		private readonly _conversionStrategySelect: HTMLSelectElement = select({ style: "width: 100%;" },
			option({ value: "overflow" }, "Overflow notes across bars."),
			option({ value: "wrapAround" }, "Wrap notes around within bars."),
		);
		private readonly _cancelButton: HTMLButtonElement = button({ className: "cancelButton" });
		private readonly _okayButton: HTMLButtonElement = button({ className: "okayButton", style: "width:45%;" }, "Okay");

		public readonly container: HTMLDivElement = div({ className: "prompt noSelection", style: "width: 250px;" },
			h2("Move Notes Sideways"),
			div({ style: "display: flex; flex-direction: row; align-items: center; height: 2em; justify-content: flex-end;" },
				div({ style: "text-align: right;" },
					"Beats to move:",
					br(),
					span({style: `font-size: smaller; color: ${ColorConfig.secondaryText};`}, "(Negative is left, positive is right)"),
				),
				this._beatsStepper,
			),
			div({ style: "display: flex; flex-direction: row; align-items: center; height: 2em; justify-content: flex-end;" },
				div({ className: "selectContainer", style: "width: 100%;" }, this._conversionStrategySelect),
			),
			div({ style: "display: flex; flex-direction: row-reverse; justify-content: space-between;" },
				this._okayButton,
			),
			this._cancelButton,
		);

		constructor(private _doc: SongDocument) {
			this._beatsStepper.min = (-this._doc.song.beatsPerBar) + "";
			this._beatsStepper.max = this._doc.song.beatsPerBar + "";

			const lastStrategy: string | null = window.localStorage.getItem("moveNotesSidewaysStrategy");
			if (lastStrategy != null) {
				this._conversionStrategySelect.value = lastStrategy;
			}

			this._beatsStepper.select();
			setTimeout(() => this._beatsStepper.focus(), 100); // Add 100ms because the key macro (W) gets captured by the stepper...

			this._okayButton.addEventListener("click", this._saveChanges);
			this._cancelButton.addEventListener("click", this._close);
			this._beatsStepper.addEventListener("blur", MoveNotesSidewaysPrompt._validateNumber);
			this.container.addEventListener("keydown", this._whenKeyPressed);
		}

		private _close = (): void => {
			this._doc.undo();
		}

		public cleanUp = (): void => {
			this._okayButton.removeEventListener("click", this._saveChanges);
			this._cancelButton.removeEventListener("click", this._close);
			this._beatsStepper.removeEventListener("blur", MoveNotesSidewaysPrompt._validateNumber);
			this.container.removeEventListener("keydown", this._whenKeyPressed);
		}

		private _whenKeyPressed = (event: KeyboardEvent): void => {
			if ((<Element>event.target).tagName != "BUTTON" && event.keyCode == 13) { // Enter key
				this._saveChanges();
			}
		}

		private static _validateNumber(event: Event): void {
			const input: HTMLInputElement = <HTMLInputElement>event.target;
			let value: number = +input.value;
			value = Math.round(value * Config.partsPerBeat) / Config.partsPerBeat;
			value = Math.round(value * 100) / 100;
			input.value = Math.max(+input.min, Math.min(+input.max, value)) + "";
		}

		private _saveChanges = (): void => {
			window.localStorage.setItem("moveNotesSidewaysStrategy", this._conversionStrategySelect.value);
			this._doc.prompt = null;
			this._doc.record(new ChangeMoveNotesSideways(this._doc, +this._beatsStepper.value, this._conversionStrategySelect.value), StateChangeType.replace);
		}
	}
//}<|MERGE_RESOLUTION|>--- conflicted
+++ resolved
@@ -7,15 +7,9 @@
 import {ChangeMoveNotesSideways} from "./changes";
 import {ColorConfig} from "./ColorConfig";
 
-<<<<<<< HEAD
-namespace beepbox {
-	const { button, div, span, h2, input, br, select, option } = HTML;
-
-=======
 //namespace beepbox {
 	const {button, div, span, h2, input, br, select, option} = HTML;
-	
->>>>>>> 6580610d
+
 	export class MoveNotesSidewaysPrompt implements Prompt {
 		private readonly _beatsStepper: HTMLInputElement = input({ style: "width: 3em; margin-left: 1em;", type: "number", step: "0.01", value: "0" });
 		private readonly _conversionStrategySelect: HTMLSelectElement = select({ style: "width: 100%;" },
