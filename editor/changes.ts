// Copyright (C) 2020 John Nesky, distributed under the MIT license.

/// <reference path="../synth/synth.ts" />
/// <reference path="EditorConfig.ts" />
/// <reference path="../synth/SynthConfig.ts" />
/// <reference path="Change.ts" />
/// <reference path="SongDocument.ts" />
/// <reference path="MuteButton.ts" />

namespace beepbox {
	export function unionOfUsedNotes(pattern: Pattern, flags: boolean[]): void {
		for (const note of pattern.notes) {
			for (const pitch of note.pitches) {
				for (const pin of note.pins) {
					const key: number = (pitch + pin.interval) % 12;
					if (!flags[key]) {
						flags[key] = true;
					}
				}
			}
		}
	}

	export function generateScaleMap(oldScaleFlags: ReadonlyArray<boolean>, newScaleValue: number): number[] {
		const newScaleFlags: ReadonlyArray<boolean> = Config.scales[newScaleValue].flags;
		const oldScale: number[] = [];
		const newScale: number[] = [];
		for (let i: number = 0; i < 12; i++) {
			if (oldScaleFlags[i]) oldScale.push(i);
			if (newScaleFlags[i]) newScale.push(i);
		}
		const largerToSmaller: boolean = oldScale.length > newScale.length;
		const smallerScale: number[] = largerToSmaller ? newScale : oldScale;
		const largerScale: number[] = largerToSmaller ? oldScale : newScale;

		const roles: string[] = ["root", "second", "second", "third", "third", "fourth", "tritone", "fifth", "sixth", "sixth", "seventh", "seventh", "root"];
		let bestScore: number = Number.MAX_SAFE_INTEGER;
		let bestIndexMap: number[] = [];
		const stack: number[][] = [[0]]; // Root always maps to root.

		while (stack.length > 0) {
			const indexMap: number[] = stack.pop()!;

			if (indexMap.length == smallerScale.length) {
				// Score this mapping.
				let score: number = 0;
				for (let i: number = 0; i < indexMap.length; i++) {
					score += Math.abs(smallerScale[i] - largerScale[indexMap[i]]);
					if (roles[smallerScale[i]] != roles[largerScale[indexMap[i]]]) {
						// Penalize changing roles.
						score += 0.75;
					}
				}
				if (bestScore > score) {
					bestScore = score;
					bestIndexMap = indexMap;
				}
			} else {
				// Recursively choose next indices for mapping.
				const lowIndex: number = indexMap[indexMap.length - 1] + 1;
				const highIndex: number = largerScale.length - smallerScale.length + indexMap.length;
				for (let i: number = lowIndex; i <= highIndex; i++) {
					stack.push(indexMap.concat(i));
				}
			}
		}

		const sparsePitchMap: number[][] = [];
		for (let i: number = 0; i < bestIndexMap.length; i++) {
			const smallerScalePitch = smallerScale[i];
			const largerScalePitch = largerScale[bestIndexMap[i]];
			sparsePitchMap[i] = largerToSmaller
				? [largerScalePitch, smallerScalePitch]
				: [smallerScalePitch, largerScalePitch];
		}

		// To make it easier to wrap around.
		sparsePitchMap.push([12, 12]);
		newScale.push(12);

		let sparseIndex: number = 0;
		const fullPitchMap: number[] = [];
		for (let i: number = 0; i < 12; i++) {
			const oldLow: number = sparsePitchMap[sparseIndex][0];
			const newLow: number = sparsePitchMap[sparseIndex][1];
			const oldHigh: number = sparsePitchMap[sparseIndex + 1][0];
			const newHigh: number = sparsePitchMap[sparseIndex + 1][1];
			if (i == oldHigh - 1) sparseIndex++;

			const transformedPitch: number = (i - oldLow) * (newHigh - newLow) / (oldHigh - oldLow) + newLow;

			let nearestPitch: number = 0;
			let nearestPitchDistance: number = Number.MAX_SAFE_INTEGER;
			for (const newPitch of newScale) {
				let distance: number = Math.abs(newPitch - transformedPitch);
				if (roles[newPitch] != roles[i]) {
					// Again, penalize changing roles.
					distance += 0.1;
				}
				if (nearestPitchDistance > distance) {
					nearestPitchDistance = distance;
					nearestPitch = newPitch;
				}
			}

			fullPitchMap[i] = nearestPitch;
		}

		return fullPitchMap;
	}

	function projectNoteIntoBar(oldNote: Note, timeOffset: number, noteStartPart: number, noteEndPart: number, newNotes: Note[]): void {
		// Create a new note, and interpret the pitch bend and expression events
		// to determine where we need to insert pins to control interval and volume.
		const newNote: Note = new Note(-1, noteStartPart, noteEndPart, 3, false);
		newNotes.push(newNote);
		newNote.pins.length = 0;
		newNote.pitches.length = 0;
		const newNoteLength: number = noteEndPart - noteStartPart;

		for (const pitch of oldNote.pitches) {
			newNote.pitches.push(pitch);
		}
		
		for (let pinIndex: number = 0; pinIndex < oldNote.pins.length; pinIndex++) {
			const pin: NotePin = oldNote.pins[pinIndex];
			const newPinTime: number = pin.time + timeOffset;
			if (newPinTime < 0) {
				if (pinIndex + 1 >= oldNote.pins.length) throw new Error("Error converting pins in note overflow.");
				const nextPin: NotePin = oldNote.pins[pinIndex + 1];
				const nextPinTime: number = nextPin.time + timeOffset;
				if (nextPinTime > 0) {
					// Insert an interpolated pin at the start of the new note.
					const ratio: number = (-newPinTime) / (nextPinTime - newPinTime);
					newNote.pins.push(makeNotePin(Math.round(pin.interval + ratio * (nextPin.interval - pin.interval)), 0, Math.round(pin.volume + ratio * (nextPin.volume - pin.volume))));

				}
			} else if (newPinTime <= newNoteLength) {
				newNote.pins.push(makeNotePin(pin.interval, newPinTime, pin.volume));
			} else {
				if (pinIndex < 1) throw new Error("Error converting pins in note overflow.");
				const prevPin: NotePin = oldNote.pins[pinIndex - 1];
				const prevPinTime: number = prevPin.time + timeOffset;
				if (prevPinTime < newNoteLength) {
					// Insert an interpolated pin at the end of the new note.
					const ratio: number = (newNoteLength - prevPinTime) / (newPinTime - prevPinTime);
					newNote.pins.push(makeNotePin(Math.round(prevPin.interval + ratio * (pin.interval - prevPin.interval)), newNoteLength, Math.round(prevPin.volume + ratio * (pin.volume - prevPin.volume))));
				}
			}
		}
		
		// Fix from Jummbus: Ensure the first pin's interval is zero, adjust pitches and pins to compensate.
		const offsetInterval: number = newNote.pins[0].interval;
		for (let pitchIdx: number = 0; pitchIdx < newNote.pitches.length; pitchIdx++) {
			newNote.pitches[pitchIdx] += offsetInterval;
		}
		for (let pinIdx: number = 0; pinIdx < newNote.pins.length; pinIdx++) {
			newNote.pins[pinIdx].interval -= offsetInterval;
		}
	}

	export class ChangeMoveAndOverflowNotes extends ChangeGroup {
		constructor(doc: SongDocument, newBeatsPerBar: number, partsToMove: number) {
			super();

			const pitchChannels: Channel[] = [];
			const noiseChannels: Channel[] = [];
			const modChannels: Channel[] = []

			for (let channelIndex: number = 0; channelIndex < doc.song.getChannelCount(); channelIndex++) {
				const oldChannel: Channel = doc.song.channels[channelIndex];
				const newChannel: Channel = new Channel();
				if (channelIndex < doc.song.pitchChannelCount) {
					pitchChannels.push(newChannel);
				} else if (channelIndex < doc.song.pitchChannelCount + doc.song.noiseChannelCount) {
					noiseChannels.push(newChannel);
				}
				else {
					modChannels.push(newChannel);
				}
				
				newChannel.muted = oldChannel.muted;
				newChannel.octave = oldChannel.octave;
				for (const instrument of oldChannel.instruments) {
					newChannel.instruments.push(instrument);
				}

				const oldPartsPerBar: number = Config.partsPerBeat * doc.song.beatsPerBar;
				const newPartsPerBar: number = Config.partsPerBeat * newBeatsPerBar;
				let currentBar: number = -1;
				let pattern: Pattern | null = null;

				for (let oldBar: number = 0; oldBar < doc.song.barCount; oldBar++) {
					const oldPattern: Pattern | null = doc.song.getPattern(channelIndex, oldBar);
					if (oldPattern != null) {
						const oldBarStart: number = oldBar * oldPartsPerBar;
						for (const oldNote of oldPattern.notes) {

							const absoluteNoteStart: number = oldNote.start + oldBarStart + partsToMove;
							const absoluteNoteEnd: number = oldNote.end + oldBarStart + partsToMove;

							const startBar: number = Math.floor(absoluteNoteStart / newPartsPerBar);
							const endBar: number = Math.ceil(absoluteNoteEnd / newPartsPerBar);
							for (let bar: number = startBar; bar < endBar; bar++) {
								const barStartPart: number = bar * newPartsPerBar;
								const noteStartPart: number = Math.max(0, absoluteNoteStart - barStartPart);
								const noteEndPart: number = Math.min(newPartsPerBar, absoluteNoteEnd - barStartPart);

								if (noteStartPart < noteEndPart) {

									// Ensure a pattern exists for the current bar before inserting notes into it.
									if (currentBar < bar || pattern == null) {
										currentBar++;
										while (currentBar < bar) {
											newChannel.bars[currentBar] = 0;
											currentBar++;
										}
										pattern = new Pattern();
										newChannel.patterns.push(pattern);
										newChannel.bars[currentBar] = newChannel.patterns.length;
										pattern.instrument = oldPattern.instrument;
									}

									// This is a consideration to allow arbitrary note sequencing, e.g. for mod channels (so the pattern being used can jump around)
									pattern = newChannel.patterns[newChannel.bars[bar] - 1];

									projectNoteIntoBar(oldNote, absoluteNoteStart - barStartPart - noteStartPart, noteStartPart, noteEndPart, pattern.notes);
								}
							}
						}
					}
				}
			}

			removeDuplicatePatterns(pitchChannels);
			removeDuplicatePatterns(noiseChannels);
			removeDuplicatePatterns(modChannels);
			this.append(new ChangeReplacePatterns(doc, pitchChannels, noiseChannels, modChannels));
		}
	}

	export class ChangePins extends UndoableChange {
		protected _oldStart: number;
		protected _newStart: number;
		protected _oldEnd: number;
		protected _newEnd: number;
		protected _oldPins: NotePin[];
		protected _newPins: NotePin[];
		protected _oldPitches: number[];
		protected _newPitches: number[];
		constructor(protected _doc: SongDocument, protected _note: Note) {
			super(false);
			this._oldStart = this._note.start;
			this._oldEnd = this._note.end;
			this._newStart = this._note.start;
			this._newEnd = this._note.end;
			this._oldPins = this._note.pins;
			this._newPins = [];
			this._oldPitches = this._note.pitches;
			this._newPitches = [];
		}

		protected _finishSetup(): void {
			for (let i: number = 0; i < this._newPins.length - 1;) {
				if (this._newPins[i].time >= this._newPins[i + 1].time) {
					this._newPins.splice(i, 1);
				} else {
					i++;
				}
			}

			for (let i: number = 1; i < this._newPins.length - 1;) {
				if (this._newPins[i - 1].interval == this._newPins[i].interval &&
					this._newPins[i].interval == this._newPins[i + 1].interval &&
					this._newPins[i - 1].volume == this._newPins[i].volume &&
					this._newPins[i].volume == this._newPins[i + 1].volume) {
					this._newPins.splice(i, 1);
				} else {
					i++;
				}
			}

			const firstInterval: number = this._newPins[0].interval;
			const firstTime: number = this._newPins[0].time;
			for (let i: number = 0; i < this._oldPitches.length; i++) {
				this._newPitches[i] = this._oldPitches[i] + firstInterval;
			}
			for (let i: number = 0; i < this._newPins.length; i++) {
				this._newPins[i].interval -= firstInterval;
				this._newPins[i].time -= firstTime;
			}
			this._newStart = this._oldStart + firstTime;
			this._newEnd = this._newStart + this._newPins[this._newPins.length - 1].time;

			this._doForwards();
			this._didSomething();
		}

		protected _doForwards(): void {
			this._note.pins = this._newPins;
			this._note.pitches = this._newPitches;
			this._note.start = this._newStart;
			this._note.end = this._newEnd;
			this._doc.notifier.changed();
		}

		protected _doBackwards(): void {
			this._note.pins = this._oldPins;
			this._note.pitches = this._oldPitches;
			this._note.start = this._oldStart;
			this._note.end = this._oldEnd;
			this._doc.notifier.changed();
		}
	}

	export class ChangeCustomizeInstrument extends Change {
		constructor(doc: SongDocument) {
			super();
			const instrument: Instrument = doc.song.channels[doc.channel].instruments[doc.getCurrentInstrument()];
			if (instrument.preset != instrument.type) {
				instrument.preset = instrument.type;
				doc.notifier.changed();
				this._didSomething();
			}
		}
	}

	export class ChangeCustomWave extends Change {
		constructor(doc: SongDocument, newArray: Float64Array) {
			super();
			const oldArray: Float64Array = doc.song.channels[doc.channel].instruments[doc.getCurrentInstrument()].customChipWave;
			var comparisonResult: boolean = true;
			for (let i: number = 0; i < oldArray.length; i++) {
				if (oldArray[i] != newArray[i]) {
					comparisonResult = false;
					i = oldArray.length;
				}
			}
			if (comparisonResult == false) {
				let instrument: Instrument = doc.song.channels[doc.channel].instruments[doc.getCurrentInstrument()];
				for (let i: number = 0; i < newArray.length; i++) {
					instrument.customChipWave[i] = newArray[i];
				}

				let sum: number = 0.0;
				for (let i: number = 0; i < instrument.customChipWave.length; i++) {
					sum += instrument.customChipWave[i];
				}
				const average: number = sum / instrument.customChipWave.length;

				// Perform the integral on the wave. The chipSynth will perform the derivative to get the original wave back but with antialiasing.
				let cumulative: number = 0;
				let wavePrev: number = 0;
				for (let i: number = 0; i < instrument.customChipWave.length; i++) {
					cumulative += wavePrev;
					wavePrev = instrument.customChipWave[i] - average;
					instrument.customChipWaveIntegral[i] = cumulative;
				}

				instrument.customChipWaveIntegral[64] = 0.0;
				instrument.preset = instrument.type;
				doc.notifier.changed();
				this._didSomething();
			}
		}
	}

	export class ChangePreset extends Change {
		constructor(doc: SongDocument, newValue: number) {
			super();
			const instrument: Instrument = doc.song.channels[doc.channel].instruments[doc.getCurrentInstrument()];
			const oldValue: number = instrument.preset;
			if (oldValue != newValue) {
				const preset: Preset | null = EditorConfig.valueToPreset(newValue);
				if (preset != null) {
					if (preset.customType != undefined) {
						instrument.type = preset.customType;
						if (!Config.instrumentTypeHasSpecialInterval[instrument.type] && Config.chords[instrument.chord].isCustomInterval) {
							instrument.chord = 0;
						}
					} else if (preset.settings != undefined) {
						const tempVolume: number = instrument.volume;
						const tempPan: number = instrument.pan;
						instrument.fromJsonObject(preset.settings, doc.song.getChannelIsNoise(doc.channel), doc.song.getChannelIsMod(doc.channel));
						instrument.volume = tempVolume;
						instrument.pan = tempPan;
					}
				}
				instrument.preset = newValue;
				doc.notifier.changed();
				this._didSomething();
			}
		}
	}

	export class ChangeRandomGeneratedInstrument extends Change {
		constructor(doc: SongDocument) {
			super();

			interface ItemWeight<T> {
				readonly item: T;
				readonly weight: number;
			}
			function selectWeightedRandom<T>(entries: ReadonlyArray<ItemWeight<T>>): T {
				let total: number = 0;
				for (const entry of entries) {
					total += entry.weight;
				}
				let random: number = Math.random() * total;
				for (const entry of entries) {
					random -= entry.weight;
					if (random <= 0.0) return entry.item;
				}
				return entries[(Math.random() * entries.length) | 0].item;
			}
			function selectCurvedDistribution(min: number, max: number, peak: number, width: number): number {
				const entries: Array<ItemWeight<number>> = [];
				for (let i: number = min; i <= max; i++) {
					entries.push({ item: i, weight: 1.0 / (Math.pow((i - peak) / width, 2.0) + 1.0) });
				}
				return selectWeightedRandom(entries);
			}

			const isNoise: boolean = doc.song.getChannelIsNoise(doc.channel);
			const instrument: Instrument = doc.song.channels[doc.channel].instruments[doc.getCurrentInstrument()];

			if (isNoise) {
				const type: InstrumentType = selectWeightedRandom([
					{ item: InstrumentType.noise, weight: 1 },
					{ item: InstrumentType.spectrum, weight: 3 },
				]);
				instrument.preset = instrument.type = type;
				instrument.filterCutoff = selectCurvedDistribution(4, Config.filterCutoffRange - 1, Config.filterCutoffRange - 2, 2);
				instrument.filterResonance = selectCurvedDistribution(0, Config.filterResonanceRange - 1, 1, 2);
				instrument.filterEnvelope = Config.envelopes.dictionary[selectWeightedRandom([
					{ item: "steady", weight: 2 },
					{ item: "punch", weight: 4 },
					{ item: "flare 1", weight: 2 },
					{ item: "flare 2", weight: 2 },
					{ item: "flare 3", weight: 2 },
					{ item: "twang 1", weight: 8 },
					{ item: "twang 2", weight: 8 },
					{ item: "twang 3", weight: 8 },
					{ item: "swell 1", weight: 2 },
					{ item: "swell 2", weight: 2 },
					{ item: "swell 3", weight: 1 },
					{ item: "tremolo1", weight: 1 },
					{ item: "tremolo2", weight: 1 },
					{ item: "tremolo3", weight: 1 },
					{ item: "tremolo4", weight: 1 },
					{ item: "tremolo5", weight: 1 },
					{ item: "tremolo6", weight: 1 },
					{ item: "decay 1", weight: 4 },
					{ item: "decay 2", weight: 4 },
					{ item: "decay 3", weight: 4 },
				])].index;
				instrument.transition = Config.transitions.dictionary[selectWeightedRandom([
					{ item: "seamless", weight: 1 },
					{ item: "hard", weight: 4 },
					{ item: "soft", weight: 2 },
					{ item: "slide", weight: 1 },
					{ item: "cross fade", weight: 2 },
					{ item: "hard fade", weight: 8 },
					{ item: "medium fade", weight: 2 },
					{ item: "soft fade", weight: 1 },
				])].index;
				instrument.effects = Config.effectsNames.indexOf(selectWeightedRandom([
					{ item: "none", weight: 1 },
					{ item: "reverb", weight: 3 },
				]));
				instrument.chord = Config.chords.dictionary[selectWeightedRandom([
					{ item: "harmony", weight: 4 },
					{ item: "strum", weight: 2 },
					{ item: "arpeggio", weight: 1 },
				])].index;
				function normalize(harmonics: number[]): void {
					let max: number = 0;
					for (const value of harmonics) {
						if (value > max) max = value;
					}
					for (let i: number = 0; i < harmonics.length; i++) {
						harmonics[i] = Config.harmonicsMax * harmonics[i] / max;
					}
				}
				switch (type) {
					case InstrumentType.noise: {
						instrument.chipNoise = (Math.random() * Config.chipNoises.length) | 0;
					} break;
					case InstrumentType.spectrum: {
						const spectrumGenerators: Function[] = [
							(): number[] => {
								const spectrum: number[] = [];
								for (let i: number = 0; i < Config.spectrumControlPoints; i++) {
									spectrum[i] = (Math.random() < 0.5) ? Math.random() : 0.0;
								}
								return spectrum;
							},
							(): number[] => {
								let current: number = 1.0;
								const spectrum: number[] = [current];
								for (let i = 1; i < Config.spectrumControlPoints; i++) {
									current *= Math.pow(2, Math.random() - 0.52);
									spectrum[i] = current;
								}
								return spectrum;
							},
							(): number[] => {
								let current: number = 1.0;
								const spectrum: number[] = [current];
								for (let i = 1; i < Config.spectrumControlPoints; i++) {
									current *= Math.pow(2, Math.random() - 0.52);
									spectrum[i] = current * Math.random();
								}
								return spectrum;
							},
						];
						const generator = spectrumGenerators[(Math.random() * spectrumGenerators.length) | 0];
						const spectrum: number[] = generator();
						normalize(spectrum);
						for (let i: number = 0; i < Config.spectrumControlPoints; i++) {
							instrument.spectrumWave.spectrum[i] = Math.round(spectrum[i]);
						}
						instrument.spectrumWave.markCustomWaveDirty();
					} break;
					default: throw new Error("Unhandled noise instrument type in random generator.");
				}
			} else {
				const type: InstrumentType = selectWeightedRandom([
					{ item: InstrumentType.chip, weight: 4 },
					{ item: InstrumentType.pwm, weight: 4 },
					{ item: InstrumentType.harmonics, weight: 6 },
					{ item: InstrumentType.spectrum, weight: 1 },
					{ item: InstrumentType.fm, weight: 4 },
				]);
				instrument.preset = instrument.type = type;
				instrument.filterCutoff = selectCurvedDistribution(2, Config.filterCutoffRange - 1, 7, 1.5);
				instrument.filterResonance = selectCurvedDistribution(0, Config.filterResonanceRange - 1, 1, 2);
				instrument.filterEnvelope = Config.envelopes.dictionary[selectWeightedRandom([
					{ item: "steady", weight: 10 },
					{ item: "punch", weight: 6 },
					{ item: "flare 1", weight: 2 },
					{ item: "flare 2", weight: 4 },
					{ item: "flare 3", weight: 2 },
					{ item: "twang 1", weight: 2 },
					{ item: "twang 2", weight: 4 },
					{ item: "twang 3", weight: 4 },
					{ item: "swell 1", weight: 4 },
					{ item: "swell 2", weight: 2 },
					{ item: "swell 3", weight: 1 },
					{ item: "tremolo1", weight: 1 },
					{ item: "tremolo2", weight: 1 },
					{ item: "tremolo3", weight: 1 },
					{ item: "tremolo4", weight: 1 },
					{ item: "tremolo5", weight: 1 },
					{ item: "tremolo6", weight: 1 },
					{ item: "decay 1", weight: 1 },
					{ item: "decay 2", weight: 2 },
					{ item: "decay 3", weight: 2 },
				])].index;
				instrument.transition = Config.transitions.dictionary[selectWeightedRandom([
					{ item: "seamless", weight: 1 },
					{ item: "hard", weight: 4 },
					{ item: "soft", weight: 4 },
					{ item: "slide", weight: 2 },
					{ item: "cross fade", weight: 4 },
					{ item: "hard fade", weight: 4 },
					{ item: "medium fade", weight: 2 },
					{ item: "soft fade", weight: 2 },
				])].index;
				instrument.effects = Config.effectsNames.indexOf(selectWeightedRandom([
<<<<<<< HEAD
					{ item: "none", weight: 1 },
					{ item: "reverb", weight: 10 },
					{ item: "chorus", weight: Config.instrumentTypeHasChorus[type] ? 2 : 0 },
					{ item: "chorus & reverb", weight: Config.instrumentTypeHasChorus[type] ? 2 : 0 },
=======
					{item: "none"           , weight: 1},
					{item: "reverb"         , weight: 10},
					{item: "chorus"         , weight: 2},
					{item: "chorus & reverb", weight: 2},
>>>>>>> c861cbbd
				]));
				instrument.chord = Config.chords.dictionary[selectWeightedRandom([
					{ item: "harmony", weight: 7 },
					{ item: "strum", weight: 2 },
					{ item: "arpeggio", weight: 1 },
				])].index;
				if (type != InstrumentType.spectrum) {
					instrument.vibrato = Config.vibratos.dictionary[selectWeightedRandom([
						{ item: "none", weight: 6 },
						{ item: "light", weight: 2 },
						{ item: "delayed", weight: 2 },
						{ item: "heavy", weight: 1 },
						{ item: "shaky", weight: 2 },
					])].index;
				}
				if (type == InstrumentType.chip || type == InstrumentType.harmonics) {
					instrument.interval = Config.intervals.dictionary[selectWeightedRandom([
<<<<<<< HEAD
						{ item: "union", weight: 10 },
						{ item: "shimmer", weight: 5 },
						{ item: "hum", weight: 4 },
						{ item: "honky tonk", weight: 3 },
						{ item: "dissonant", weight: 1 },
						{ item: "fifth", weight: 1 },
						{ item: "octave", weight: 2 },
						{ item: "bowed", weight: 2 },
=======
						{item: "union"     , weight: 10},
						{item: "shimmer"   , weight: 5},
						{item: "hum"       , weight: 4},
						{item: "honky tonk", weight: 3},
						{item: "dissonant" , weight: 1},
						{item: "fifth"     , weight: 1},
						{item: "octave"    , weight: 2},
						{item: "bowed"     , weight: 2},
						{item: "piano"     , weight: 5},
>>>>>>> c861cbbd
					])].index;
				}
				function normalize(harmonics: number[]): void {
					let max: number = 0;
					for (const value of harmonics) {
						if (value > max) max = value;
					}
					for (let i: number = 0; i < harmonics.length; i++) {
						harmonics[i] = Config.harmonicsMax * harmonics[i] / max;
					}
				}
				switch (type) {
					case InstrumentType.chip: {
						instrument.chipWave = (Math.random() * Config.chipWaves.length) | 0;
					} break;
					case InstrumentType.pwm: {
						instrument.pulseEnvelope = Config.envelopes.dictionary[selectWeightedRandom([
							{ item: "steady", weight: 10 },
							{ item: "punch", weight: 6 },
							{ item: "flare 1", weight: 2 },
							{ item: "flare 2", weight: 4 },
							{ item: "flare 3", weight: 2 },
							{ item: "twang 1", weight: 4 },
							{ item: "twang 2", weight: 4 },
							{ item: "twang 3", weight: 4 },
							{ item: "swell 1", weight: 4 },
							{ item: "swell 2", weight: 4 },
							{ item: "swell 3", weight: 4 },
							{ item: "tremolo1", weight: 1 },
							{ item: "tremolo2", weight: 1 },
							{ item: "tremolo3", weight: 1 },
							{ item: "tremolo4", weight: 2 },
							{ item: "tremolo5", weight: 2 },
							{ item: "tremolo6", weight: 2 },
							{ item: "decay 1", weight: 2 },
							{ item: "decay 2", weight: 2 },
							{ item: "decay 3", weight: 2 },
						])].index;
						instrument.pulseWidth = selectCurvedDistribution(0, Config.pulseWidthRange - 1, Config.pulseWidthRange - 1, 2);
					} break;
					case InstrumentType.harmonics: {
						const harmonicGenerators: Function[] = [
							(): number[] => {
								const harmonics: number[] = [];
								for (let i: number = 0; i < Config.harmonicsControlPoints; i++) {
									harmonics[i] = (Math.random() < 0.4) ? Math.random() : 0.0;
								}
								harmonics[(Math.random() * 8) | 0] = Math.pow(Math.random(), 0.25);
								return harmonics;
							},
							(): number[] => {
								let current: number = 1.0;
								const harmonics: number[] = [current];
								for (let i = 1; i < Config.harmonicsControlPoints; i++) {
									current *= Math.pow(2, Math.random() - 0.55);
									harmonics[i] = current;
								}
								return harmonics;
							},
							(): number[] => {
								let current: number = 1.0;
								const harmonics: number[] = [current];
								for (let i = 1; i < Config.harmonicsControlPoints; i++) {
									current *= Math.pow(2, Math.random() - 0.55);
									harmonics[i] = current * Math.random();
								}
								return harmonics;
							},
						];
						const generator = harmonicGenerators[(Math.random() * harmonicGenerators.length) | 0];
						const harmonics: number[] = generator();
						normalize(harmonics);
						for (let i: number = 0; i < Config.harmonicsControlPoints; i++) {
							instrument.harmonicsWave.harmonics[i] = Math.round(harmonics[i]);
						}
						instrument.harmonicsWave.markCustomWaveDirty();
					} break;
					case InstrumentType.spectrum: {
						const spectrum: number[] = [];
<<<<<<< HEAD
						for (let i = 0; i < Config.spectrumControlPoints; i++) {
							const isHarmonic: boolean = i == 0 || i == 7 || i == 11 || i == 14 || i == 16 || i == 18 || i == 21;
=======
						for (let i: number = 0; i < Config.spectrumControlPoints; i++) {
							const isHarmonic: boolean = i==0 || i==7 || i==11 || i==14 || i==16 || i==18 || i==21;
>>>>>>> c861cbbd
							if (isHarmonic) {
								spectrum[i] = Math.pow(Math.random(), 0.25);
							} else {
								spectrum[i] = Math.pow(Math.random(), 3) * 0.5;
							}
						}
						normalize(spectrum);
						for (let i: number = 0; i < Config.spectrumControlPoints; i++) {
							instrument.spectrumWave.spectrum[i] = Math.round(spectrum[i]);
						}
						instrument.spectrumWave.markCustomWaveDirty();
					} break;
					case InstrumentType.fm: {
						instrument.algorithm = (Math.random() * Config.algorithms.length) | 0;
						instrument.feedbackType = (Math.random() * Config.feedbacks.length) | 0;
						const algorithm: Algorithm = Config.algorithms[instrument.algorithm];
						for (let i: number = 0; i < algorithm.carrierCount; i++) {
							instrument.operators[i].frequency = selectCurvedDistribution(0, Config.operatorFrequencies.length - 1, 0, 3);
							instrument.operators[i].amplitude = selectCurvedDistribution(0, Config.operatorAmplitudeMax, Config.operatorAmplitudeMax - 1, 2);
							instrument.operators[i].envelope = Config.envelopes.dictionary["custom"].index;
						}
						for (let i: number = algorithm.carrierCount; i < Config.operatorCount; i++) {
							instrument.operators[i].frequency = selectCurvedDistribution(3, Config.operatorFrequencies.length - 1, 0, 3);
							instrument.operators[i].amplitude = (Math.pow(Math.random(), 2) * Config.operatorAmplitudeMax) | 0;
							instrument.operators[i].envelope = Config.envelopes.dictionary[selectWeightedRandom([
								{ item: "steady", weight: 6 },
								{ item: "punch", weight: 2 },
								{ item: "flare 1", weight: 2 },
								{ item: "flare 2", weight: 2 },
								{ item: "flare 3", weight: 2 },
								{ item: "twang 1", weight: 2 },
								{ item: "twang 2", weight: 2 },
								{ item: "twang 3", weight: 2 },
								{ item: "swell 1", weight: 2 },
								{ item: "swell 2", weight: 2 },
								{ item: "swell 3", weight: 2 },
								{ item: "tremolo1", weight: 1 },
								{ item: "tremolo2", weight: 1 },
								{ item: "tremolo3", weight: 1 },
								{ item: "tremolo4", weight: 1 },
								{ item: "tremolo5", weight: 1 },
								{ item: "tremolo6", weight: 1 },
								{ item: "decay 1", weight: 1 },
								{ item: "decay 2", weight: 1 },
								{ item: "decay 3", weight: 1 },
							])].index;
						}
						instrument.feedbackAmplitude = (Math.pow(Math.random(), 3) * Config.operatorAmplitudeMax) | 0;
						instrument.feedbackEnvelope = Config.envelopes.dictionary[selectWeightedRandom([
							{ item: "steady", weight: 4 },
							{ item: "punch", weight: 2 },
							{ item: "flare 1", weight: 2 },
							{ item: "flare 2", weight: 2 },
							{ item: "flare 3", weight: 2 },
							{ item: "twang 1", weight: 2 },
							{ item: "twang 2", weight: 2 },
							{ item: "twang 3", weight: 2 },
							{ item: "swell 1", weight: 2 },
							{ item: "swell 2", weight: 2 },
							{ item: "swell 3", weight: 2 },
							{ item: "tremolo1", weight: 1 },
							{ item: "tremolo2", weight: 1 },
							{ item: "tremolo3", weight: 1 },
							{ item: "tremolo4", weight: 1 },
							{ item: "tremolo5", weight: 1 },
							{ item: "tremolo6", weight: 1 },
							{ item: "decay 1", weight: 1 },
							{ item: "decay 2", weight: 1 },
							{ item: "decay 3", weight: 1 },
						])].index;
					} break;
					default: throw new Error("Unhandled pitched instrument type in random generator.");
				}
			}

			doc.notifier.changed();
			this._didSomething();
		}
	}

	export class ChangeTransition extends Change {
		constructor(doc: SongDocument, newValue: number) {
			super();
			const instrument: Instrument = doc.song.channels[doc.channel].instruments[doc.getCurrentInstrument()];
			const oldValue: number = instrument.transition;
			if (oldValue != newValue) {
				this._didSomething();
				instrument.transition = newValue;
				instrument.preset = instrument.type;
				doc.notifier.changed();
			}
		}
	}

	export class ChangeEffects extends Change {
		constructor(doc: SongDocument, newValue: number) {
			super();
			const instrument: Instrument = doc.song.channels[doc.channel].instruments[doc.getCurrentInstrument()];
			const oldValue: number = instrument.effects;
			if (oldValue != newValue) {
				this._didSomething();
				instrument.effects = newValue;
				instrument.preset = instrument.type;
				doc.notifier.changed();
			}
		}
	}

	export class ChangePatternNumbers extends Change {
		constructor(doc: SongDocument, value: number, startBar: number, startChannel: number, width: number, height: number) {
			super();
			if (value > doc.song.patternsPerChannel) throw new Error("invalid pattern");

			for (let bar: number = startBar; bar < startBar + width; bar++) {
				for (let channel: number = startChannel; channel < startChannel + height; channel++) {
					if (doc.song.channels[channel].bars[bar] != value) {
						doc.song.channels[channel].bars[bar] = value;
						this._didSomething();
					}
				}
			}

			doc.notifier.changed();
		}
	}

	export class ChangeBarCount extends Change {
		constructor(doc: SongDocument, newValue: number, atBeginning: boolean) {
			super();
			if (doc.song.barCount != newValue) {
				for (const channel of doc.song.channels) {
					if (atBeginning) {
						while (channel.bars.length < newValue) {
							channel.bars.unshift(0);
						}
						if (doc.song.barCount > newValue) {
							channel.bars.splice(0, doc.song.barCount - newValue);
						}
					} else {
						while (channel.bars.length < newValue) {
							channel.bars.push(0);
						}
						channel.bars.length = newValue;
					}
				}

				if (atBeginning) {
					const diff: number = newValue - doc.song.barCount;
					doc.bar = Math.max(0, doc.bar + diff);
					if (diff < 0 || doc.barScrollPos > 0) {
						doc.barScrollPos = Math.max(0, doc.barScrollPos + diff);
					}
					doc.song.loopStart = Math.max(0, doc.song.loopStart + diff);
				}
				doc.bar = Math.min(doc.bar, newValue - 1);
				doc.barScrollPos = Math.max(0, Math.min(newValue - doc.trackVisibleBars, doc.barScrollPos));
				doc.song.loopLength = Math.min(newValue, doc.song.loopLength);
				doc.song.loopStart = Math.min(newValue - doc.song.loopLength, doc.song.loopStart);
				doc.song.barCount = newValue;
				doc.notifier.changed();

				this._didSomething();
			}
		}
	}

	export class ChangeInsertBars extends Change {
		constructor(doc: SongDocument, start: number, count: number) {
			super();

			const newLength: number = Math.min(Config.barCountMax, doc.song.barCount + count);
			count = newLength - doc.song.barCount;
			if (count == 0) return;

			for (const channel of doc.song.channels) {
				while (channel.bars.length < newLength) {
					channel.bars.splice(start, 0, 0);
				}
			}
			doc.song.barCount = newLength;

			doc.bar += count;
			doc.barScrollPos = Math.min(newLength - doc.trackVisibleBars, doc.barScrollPos + count);
			if (doc.song.loopStart >= start) {
				doc.song.loopStart += count;
			} else if (doc.song.loopStart + doc.song.loopLength >= start) {
				doc.song.loopLength += count;
			}

			doc.notifier.changed();
			this._didSomething();
		}
	}

	export class ChangeDeleteBars extends Change {
		constructor(doc: SongDocument, start: number, count: number) {
			super();

			for (const channel of doc.song.channels) {
				channel.bars.splice(start, count);
				if (channel.bars.length == 0) channel.bars.push(0);
			}
			doc.song.barCount = Math.max(1, doc.song.barCount - count);

			doc.bar = Math.max(0, doc.bar - count);
			
			doc.barScrollPos = Math.max(0, doc.barScrollPos - count);
			if (doc.song.loopStart >= start) {
				doc.song.loopStart = Math.max(0, doc.song.loopStart - count);
			} else if (doc.song.loopStart + doc.song.loopLength > start) {
				doc.song.loopLength -= count;
			}
			doc.song.loopLength = Math.max(1, Math.min(doc.song.barCount - doc.song.loopStart, doc.song.loopLength));

			doc.notifier.changed();
			this._didSomething();
		}
	}

	export class ChangeChannelCount extends Change {
		constructor(doc: SongDocument, newPitchChannelCount: number, newNoiseChannelCount: number, newModChannelCount: number) {
			super();
			if (doc.song.pitchChannelCount != newPitchChannelCount || doc.song.noiseChannelCount != newNoiseChannelCount || doc.song.modChannelCount != newModChannelCount) {
				const newChannels: Channel[] = [];

				function changeGroup(newCount: number, oldCount: number, newStart: number, oldStart: number, octave: number, isNoise: boolean, isMod: boolean): void {
					for (let i: number = 0; i < newCount; i++) {
						const channel = i + newStart;
						const oldChannel = i + oldStart;
						if (i < oldCount) {
							newChannels[channel] = doc.song.channels[oldChannel];
						} else {
							newChannels[channel] = new Channel();
							newChannels[channel].octave = octave;
							for (let j: number = 0; j < doc.song.instrumentsPerChannel; j++) {
								const instrument: Instrument = new Instrument(isNoise, isMod);
								const presetValue: number = pickRandomPresetValue(isNoise);
								const preset: Preset = EditorConfig.valueToPreset(presetValue)!;
								instrument.fromJsonObject(preset.settings, isNoise, isMod);
								instrument.preset = presetValue;
								newChannels[channel].instruments[j] = instrument;
							}
							for (let j: number = 0; j < doc.song.patternsPerChannel; j++) {
								newChannels[channel].patterns[j] = new Pattern();
							}
							for (let j: number = 0; j < doc.song.barCount; j++) {
								newChannels[channel].bars[j] = 0;
							}
						}
					}
				}

				changeGroup(newPitchChannelCount, doc.song.pitchChannelCount, 0, 0, 2, false, false);
				changeGroup(newNoiseChannelCount, doc.song.noiseChannelCount, newPitchChannelCount, doc.song.pitchChannelCount, 0, true, false);
				changeGroup(newModChannelCount, doc.song.modChannelCount, newNoiseChannelCount + newPitchChannelCount, doc.song.pitchChannelCount + doc.song.noiseChannelCount, 0, false, true);

				doc.song.pitchChannelCount = newPitchChannelCount;
				doc.song.noiseChannelCount = newNoiseChannelCount;
				doc.song.modChannelCount = newModChannelCount;

				for (let channel: number = 0; channel < doc.song.getChannelCount(); channel++) {
					doc.song.channels[channel] = newChannels[channel];
				}
				doc.song.channels.length = doc.song.getChannelCount();

				doc.channel = Math.min(doc.channel, newPitchChannelCount + newNoiseChannelCount + newModChannelCount - 1);
				doc.notifier.changed();

				ColorConfig.resetColors();

				this._didSomething();
			}
		}
	}

	export class ChangeChannelBar extends Change {
		constructor(doc: SongDocument, newChannel: number, newBar: number, silently: boolean = false) {
			super();
			const oldChannel: number = doc.channel;
			const oldBar: number = doc.bar;
			doc.channel = newChannel;
			doc.bar = newBar;
			if (!silently) {
				doc.barScrollPos = Math.min(doc.bar, Math.max(doc.bar - (doc.trackVisibleBars - 1), doc.barScrollPos));
			}
			doc.notifier.changed();
			if (oldChannel != newChannel || oldBar != newBar) {
				this._didSomething();
			}
		}
	}

	export class ChangeInterval extends Change {
		constructor(doc: SongDocument, newValue: number) {
			super();
			const instrument: Instrument = doc.song.channels[doc.channel].instruments[doc.getCurrentInstrument()];
			const oldValue: number = instrument.interval;
			if (oldValue != newValue) {
				this._didSomething();
				instrument.interval = newValue;
				instrument.preset = instrument.type;
				doc.notifier.changed();
			}
		}
	}

	export class ChangeChord extends Change {
		constructor(doc: SongDocument, newValue: number) {
			super();
			const instrument: Instrument = doc.song.channels[doc.channel].instruments[doc.getCurrentInstrument()];
			const oldValue: number = instrument.chord;
			if (oldValue != newValue) {
				this._didSomething();
				instrument.chord = newValue;
				instrument.preset = instrument.type;
				doc.notifier.changed();
			}
		}
	}

	export class ChangeVibrato extends Change {
		constructor(doc: SongDocument, newValue: number) {
			super();
			const instrument: Instrument = doc.song.channels[doc.channel].instruments[doc.getCurrentInstrument()];
			const oldValue: number = instrument.vibrato;
			if (oldValue != newValue) {
				instrument.vibrato = newValue;
				instrument.preset = instrument.type;
				doc.notifier.changed();
				this._didSomething();
			}
		}
	}

	export class ChangeSpectrum extends Change {
		constructor(doc: SongDocument, instrument: Instrument, spectrumWave: SpectrumWave) {
			super();
			spectrumWave.markCustomWaveDirty();
			instrument.preset = instrument.type;
			doc.notifier.changed();
			this._didSomething();
		}
	}

	export class ChangeHarmonics extends Change {
		constructor(doc: SongDocument, instrument: Instrument, harmonicsWave: HarmonicsWave) {
			super();
			harmonicsWave.markCustomWaveDirty();
			instrument.preset = instrument.type;
			doc.notifier.changed();
			this._didSomething();
		}
	}

	export class ChangeDrumsetEnvelope extends Change {
		constructor(doc: SongDocument, drumIndex: number, newValue: number) {
			super();
			const instrument: Instrument = doc.song.channels[doc.channel].instruments[doc.getCurrentInstrument()];
			const oldValue: number = instrument.drumsetEnvelopes[drumIndex];
			if (oldValue != newValue) {
				instrument.drumsetEnvelopes[drumIndex] = newValue;
				instrument.preset = instrument.type;
				doc.notifier.changed();
				this._didSomething();
			}
		}
	}

	class ChangeInstrumentSlider extends Change {
		protected _instrument: Instrument;
		constructor(private _doc: SongDocument) {
			super();
			this._instrument = this._doc.song.channels[this._doc.channel].instruments[this._doc.getCurrentInstrument()];
		}

		public commit(): void {
			if (!this.isNoop()) {
				this._instrument.preset = this._instrument.type;
				this._doc.notifier.changed();
			}
		}
	}

	export class ChangePulseWidth extends ChangeInstrumentSlider {
		constructor(doc: SongDocument, oldValue: number, newValue: number) {
			super(doc);
			this._instrument.pulseWidth = newValue;
			doc.synth.unsetMod(ModSetting.mstPulseWidth, doc.channel, doc.getCurrentInstrument());
			doc.notifier.changed();
			if (oldValue != newValue) this._didSomething();
		}
	}

	export class ChangePulseEnvelope extends Change {
		constructor(doc: SongDocument, newValue: number) {
			super();
			const instrument: Instrument = doc.song.channels[doc.channel].instruments[doc.getCurrentInstrument()];
			const oldValue: number = instrument.pulseEnvelope;
			if (oldValue != newValue) {
				instrument.pulseEnvelope = newValue;
				instrument.preset = instrument.type;
				doc.notifier.changed();
				this._didSomething();
			}
		}
	}

	export class ChangeFilterCutoff extends ChangeInstrumentSlider {
		constructor(doc: SongDocument, oldValue: number, newValue: number) {
			super(doc);
			this._instrument.filterCutoff = newValue;
			doc.synth.unsetMod(ModSetting.mstFilterCut, doc.channel, doc.getCurrentInstrument());
			doc.notifier.changed();
			if (oldValue != newValue) this._didSomething();
		}
	}

	export class ChangeFilterResonance extends ChangeInstrumentSlider {
		constructor(doc: SongDocument, oldValue: number, newValue: number) {
			super(doc);
			this._instrument.filterResonance = newValue;
			doc.synth.unsetMod(ModSetting.mstFilterPeak, doc.channel, doc.getCurrentInstrument());
			doc.notifier.changed();
			if (oldValue != newValue) this._didSomething();
		}
	}

	export class ChangeFilterEnvelope extends Change {
		constructor(doc: SongDocument, newValue: number) {
			super();
			const instrument: Instrument = doc.song.channels[doc.channel].instruments[doc.getCurrentInstrument()];
			const oldValue: number = instrument.filterEnvelope;
			if (oldValue != newValue) {
				instrument.filterEnvelope = newValue;
				instrument.preset = instrument.type;
				doc.notifier.changed();
				this._didSomething();
			}
		}
	}

	export class ChangeAlgorithm extends Change {
		constructor(doc: SongDocument, newValue: number) {
			super();
			const instrument: Instrument = doc.song.channels[doc.channel].instruments[doc.getCurrentInstrument()];
			const oldValue: number = instrument.algorithm;
			if (oldValue != newValue) {
				instrument.algorithm = newValue;
				instrument.preset = instrument.type;
				doc.notifier.changed();
				this._didSomething();
			}
		}
	}

	export class ChangeFeedbackType extends Change {
		constructor(doc: SongDocument, newValue: number) {
			super();
			const instrument: Instrument = doc.song.channels[doc.channel].instruments[doc.getCurrentInstrument()];
			const oldValue: number = instrument.feedbackType;
			if (oldValue != newValue) {
				instrument.feedbackType = newValue;
				instrument.preset = instrument.type;
				doc.notifier.changed();
				this._didSomething();
			}
		}
	}

	export class ChangeFeedbackEnvelope extends Change {
		constructor(doc: SongDocument, newValue: number) {
			super();
			const instrument: Instrument = doc.song.channels[doc.channel].instruments[doc.getCurrentInstrument()];
			const oldValue: number = instrument.feedbackEnvelope;
			if (oldValue != newValue) {
				instrument.feedbackEnvelope = newValue;
				instrument.preset = instrument.type;
				doc.notifier.changed();
				this._didSomething();
			}
		}
	}

	export class ChangeOperatorEnvelope extends Change {
		constructor(doc: SongDocument, operatorIndex: number, newValue: number) {
			super();
			const instrument: Instrument = doc.song.channels[doc.channel].instruments[doc.getCurrentInstrument()];
			const oldValue: number = instrument.operators[operatorIndex].envelope;
			if (oldValue != newValue) {
				instrument.operators[operatorIndex].envelope = newValue;
				instrument.preset = instrument.type;
				doc.notifier.changed();
				this._didSomething();
			}
		}
	}

	export class ChangeOperatorFrequency extends Change {
		constructor(doc: SongDocument, operatorIndex: number, newValue: number) {
			super();
			const instrument: Instrument = doc.song.channels[doc.channel].instruments[doc.getCurrentInstrument()];
			const oldValue: number = instrument.operators[operatorIndex].frequency;
			if (oldValue != newValue) {
				instrument.operators[operatorIndex].frequency = newValue;
				instrument.preset = instrument.type;
				doc.notifier.changed();
				this._didSomething();
			}
		}
	}

	export class ChangeOperatorAmplitude extends ChangeInstrumentSlider {
		constructor(doc: SongDocument, operatorIndex: number, oldValue: number, newValue: number) {
			super(doc);
			this._instrument.operators[operatorIndex].amplitude = newValue;
			// Not used currently as mod is implemented as multiplicative
			//doc.synth.unsetMod(ModSetting.mstFMSlider1 + operatorIndex, doc.channel, doc.getCurrentInstrument());
			doc.notifier.changed();
			if (oldValue != newValue) this._didSomething();
		}
	}

	export class ChangeFeedbackAmplitude extends ChangeInstrumentSlider {
		constructor(doc: SongDocument, oldValue: number, newValue: number) {
			super(doc);
			this._instrument.feedbackAmplitude = newValue;
			// Not used currently as mod is implemented as multiplicative
			//doc.synth.unsetMod(ModSetting.mstFMFeedback, doc.channel, doc.getCurrentInstrument());
			doc.notifier.changed();
			if (oldValue != newValue) this._didSomething();
		}
	}

	export class ChangeInstrumentsPerChannel extends Change {
		constructor(doc: SongDocument, newInstrumentsPerChannel: number) {
			super();
			if (doc.song.instrumentsPerChannel != newInstrumentsPerChannel) {
				for (let channel: number = 0; channel < doc.song.getChannelCount(); channel++) {
					const sampleInstrument: Instrument = doc.song.channels[channel].instruments[doc.song.instrumentsPerChannel - 1];
					const sampleInstrumentJson: any = sampleInstrument.toJsonObject();
					for (let j: number = doc.song.instrumentsPerChannel; j < newInstrumentsPerChannel; j++) {
						const newInstrument: Instrument = new Instrument(doc.song.getChannelIsNoise(channel), doc.song.getChannelIsMod(channel));
						if (sampleInstrument.type == InstrumentType.mod) {
							// Doesn't really make sense to have two mod instruments with the same settings. Better to zero them out.
							newInstrument.setTypeAndReset(InstrumentType.mod, false, true);
						} else if (sampleInstrument.type == InstrumentType.drumset) {
							// Drumsets are kinda expensive in terms of url length, so don't just copy them willy-nilly.
							newInstrument.setTypeAndReset(InstrumentType.spectrum, true, false);
						} else {
							newInstrument.fromJsonObject(sampleInstrumentJson, doc.song.getChannelIsNoise(channel), doc.song.getChannelIsMod(channel));
						}
						doc.song.channels[channel].instruments[j] = newInstrument;
					}
					doc.song.channels[channel].instruments.length = newInstrumentsPerChannel;
					for (let j: number = 0; j < doc.song.patternsPerChannel; j++) {
						if (doc.song.channels[channel].patterns[j].instrument >= newInstrumentsPerChannel) {
							doc.song.channels[channel].patterns[j].instrument = 0;
						}
					}
				}
				doc.song.instrumentsPerChannel = newInstrumentsPerChannel;
				doc.notifier.changed();
				this._didSomething();
			}
		}
	}

	export class ChangeKey extends Change {
		constructor(doc: SongDocument, newValue: number) {
			super();
			if (doc.song.key != newValue) {
				doc.song.key = newValue;
				doc.notifier.changed();
				this._didSomething();
			}
		}
	}

	export class ChangeLoop extends Change {
		constructor(private _doc: SongDocument, public oldStart: number, public oldLength: number, public newStart: number, public newLength: number) {
			super();
			this._doc.song.loopStart = this.newStart;
			this._doc.song.loopLength = this.newLength;
			this._doc.notifier.changed();
			if (this.oldStart != this.newStart || this.oldLength != this.newLength) {
				this._didSomething();
			}
		}
	}

	export class ChangePitchAdded extends UndoableChange {
		private _doc: SongDocument;
		private _note: Note;
		private _pitch: number;
		private _index: number;
		constructor(doc: SongDocument, note: Note, pitch: number, index: number, deletion: boolean = false) {
			super(deletion);
			this._doc = doc;
			this._note = note;
			this._pitch = pitch;
			this._index = index;
			this._didSomething();
			this.redo();
		}

		protected _doForwards(): void {
			this._note.pitches.splice(this._index, 0, this._pitch);
			this._doc.notifier.changed();
		}

		protected _doBackwards(): void {
			this._note.pitches.splice(this._index, 1);
			this._doc.notifier.changed();
		}
	}

	export class ChangeOctave extends Change {
		constructor(doc: SongDocument, public oldValue: number, newValue: number) {
			super();
			doc.song.channels[doc.channel].octave = newValue;
			doc.notifier.changed();
			if (oldValue != newValue) this._didSomething();
		}
	}

	export class ChangeRhythm extends ChangeGroup {
		constructor(doc: SongDocument, newValue: number) {
			super();

			if (doc.song.rhythm != newValue) {
				doc.song.rhythm = newValue;
				doc.notifier.changed();
				this._didSomething();
			}
		}
	}

	export class ChangePaste extends ChangeGroup {
		constructor(doc: SongDocument, pattern: Pattern, notes: any[], oldBeatsPerBar: number) {
			super();

			pattern.notes.length = 0;
			for (const noteObject of notes) {
				const note: Note = new Note(noteObject["pitches"][0], noteObject["start"], noteObject["end"], noteObject["pins"][0]["volume"], false);
				note.pitches.length = 0;
				for (const pitch of noteObject["pitches"]) {
					note.pitches.push(pitch);
				}
				note.pins.length = 0;
				for (const pin of noteObject["pins"]) {
					note.pins.push(makeNotePin(pin.interval, pin.time, pin.volume));
				}
				pattern.notes.push(note);
			}

			if (doc.song.beatsPerBar < oldBeatsPerBar) {
				this.append(new ChangeNoteTruncate(doc, pattern, doc.song.beatsPerBar * Config.partsPerBeat, oldBeatsPerBar * Config.partsPerBeat));
			}

			doc.notifier.changed();
			this._didSomething();
		}
	}

	export class ChangePasteInstrument extends ChangeGroup {
		constructor(doc: SongDocument, instrument: Instrument, instrumentCopy: any) {
			super();
			instrument.fromJsonObject(instrumentCopy, instrumentCopy["isDrum"], instrumentCopy["isMod"]);
			doc.notifier.changed();
			this._didSomething();
		}
	}

	export class ChangePatternInstrument extends Change {
		constructor(doc: SongDocument, newValue: number, pattern: Pattern) {
			super();
			if (pattern.instrument != newValue) {
				pattern.instrument = newValue;
				doc.notifier.changed();
				this._didSomething();
			}
		}
	}

	export class ChangeModChannel extends Change {
		constructor(doc: SongDocument, mod: number, text: string) {
			super();
			// Figure out if this is a pitch or noise mod, or "song" or "none"
			let stat: ModStatus = ModStatus.msNone;
			let channel: number = 0;
			let instrument: Instrument = doc.song.channels[doc.channel].instruments[doc.getCurrentInstrument()];

			if (text == "song") {
				stat = ModStatus.msForSong;
			}
			else if (text == "none") {
				stat = ModStatus.msNone;
			}
			else if (text.substr(0, text.indexOf(' ')) == "pitch") {
				stat = ModStatus.msForPitch;
				channel = (+text.substr(text.indexOf(' ') + 1)) - 1;
			}
			else {
				stat = ModStatus.msForNoise;
				channel = (+text.substr(text.indexOf(' ') + 1)) - 1;
			}

			if (instrument.modStatuses[mod] != stat || instrument.modChannels[mod] != channel) {

				instrument.modStatuses[mod] = stat;
				instrument.modChannels[mod] = channel;

				doc.notifier.changed();
				this._didSomething();
			}
		}
	}

	export class ChangeModInstrument extends Change {
		constructor(doc: SongDocument, mod: number, tgtInstrument: number) {
			super();

			let instrument: Instrument = doc.song.channels[doc.channel].instruments[doc.getCurrentInstrument()];

			if (instrument.modInstruments[mod] != tgtInstrument) {
				instrument.modInstruments[mod] = tgtInstrument;

				doc.notifier.changed();
				this._didSomething();
			}
		}
	}

	export class ChangeModSetting extends Change {
		constructor(doc: SongDocument, mod: number, text: string) {
			super();

			let setting: ModSetting = ModSetting.mstNone;
			let instrument: Instrument = doc.song.channels[doc.channel].instruments[doc.getCurrentInstrument()];

			switch (text) {
				case "song volume":
					setting = ModSetting.mstSongVolume;
					break;
				case "tempo":
					setting = ModSetting.mstTempo;
					break;
				case "reverb":
					setting = ModSetting.mstReverb;
					break;
				case "next bar":
					setting = ModSetting.mstNextBar;
					break;
				case "volume":
					setting = ModSetting.mstInsVolume;
					break;
				case "pan":
					setting = ModSetting.mstPan;
					break;
				case "filter cut":
					setting = ModSetting.mstFilterCut;
					break;
				case "filter peak":
					setting = ModSetting.mstFilterPeak;
					break;
				case "fm slider 1":
					setting = ModSetting.mstFMSlider1;
					break;
				case "fm slider 2":
					setting = ModSetting.mstFMSlider2;
					break;
				case "fm slider 3":
					setting = ModSetting.mstFMSlider3;
					break;
				case "fm slider 4":
					setting = ModSetting.mstFMSlider4;
					break;
				case "fm feedback":
					setting = ModSetting.mstFMFeedback;
					break;
				case "pulse width":
					setting = ModSetting.mstPulseWidth;
					break;
				case "detune":
					setting = ModSetting.mstDetune;
					break;
				case "none":
				default:
					break;
			}

			if (instrument.modSettings[mod] != setting) {

				instrument.modSettings[mod] = setting;

				doc.notifier.changed();
				this._didSomething();
			}
		}
	}

	export class ChangePatternsPerChannel extends Change {
		constructor(doc: SongDocument, newValue: number) {
			super();
			if (doc.song.patternsPerChannel != newValue) {
				for (let i: number = 0; i < doc.song.getChannelCount(); i++) {
					const channelBars: number[] = doc.song.channels[i].bars;
					const channelPatterns: Pattern[] = doc.song.channels[i].patterns;
					for (let j: number = 0; j < channelBars.length; j++) {
						if (channelBars[j] > newValue) channelBars[j] = 0;
					}
					for (let j: number = channelPatterns.length; j < newValue; j++) {
						channelPatterns[j] = new Pattern();
					}
					channelPatterns.length = newValue;
				}
				doc.song.patternsPerChannel = newValue;
				doc.notifier.changed();
				this._didSomething();
			}
		}
	}

	export class ChangeEnsurePatternExists extends UndoableChange {
		private _doc: SongDocument;
		private _bar: number;
		private _channel: number;
		private _patternIndex: number;
		private _patternOldNotes: Note[] | null = null;
		private _oldPatternCount: number;
		private _newPatternCount: number;

		constructor(doc: SongDocument, channel: number, bar: number) {
			super(false);
			const song: Song = doc.song;
			if (song.channels[channel].bars[bar] != 0) return;

			this._doc = doc;
			this._bar = bar;
			this._channel = channel;
			this._oldPatternCount = song.patternsPerChannel;
			this._newPatternCount = song.patternsPerChannel;

			let firstEmptyUnusedIndex: number | null = null;
			let firstUnusedIndex: number | null = null;
			for (let patternIndex: number = 1; patternIndex <= song.patternsPerChannel; patternIndex++) {
				let used = false;
				for (let barIndex: number = 0; barIndex < song.barCount; barIndex++) {
					if (song.channels[channel].bars[barIndex] == patternIndex) {
						used = true;
						break;
					}
				}
				if (used) continue;
				if (firstUnusedIndex == null) {
					firstUnusedIndex = patternIndex;
				}
				const pattern: Pattern = song.channels[channel].patterns[patternIndex - 1];
				if (pattern.notes.length == 0) {
					firstEmptyUnusedIndex = patternIndex;
					break;
				}
			}

			if (firstEmptyUnusedIndex != null) {
				this._patternIndex = firstEmptyUnusedIndex;
			} else if (song.patternsPerChannel < song.barCount) {
				this._newPatternCount = song.patternsPerChannel + 1;
				this._patternIndex = song.patternsPerChannel + 1;
			} else if (firstUnusedIndex != null) {
				this._patternIndex = firstUnusedIndex;
				this._patternOldNotes = song.channels[channel].patterns[firstUnusedIndex - 1].notes;
			} else {
				throw new Error();
			}

			this._didSomething();
			this._doForwards();
		}

		protected _doForwards(): void {
			const song: Song = this._doc.song;
			for (let j: number = song.patternsPerChannel; j < this._newPatternCount; j++) {
				for (let i: number = 0; i < song.getChannelCount(); i++) {
					song.channels[i].patterns[j] = new Pattern();
				}
			}
			song.patternsPerChannel = this._newPatternCount;
			const pattern: Pattern = song.channels[this._channel].patterns[this._patternIndex - 1];
			pattern.notes = [];
			song.channels[this._channel].bars[this._bar] = this._patternIndex;
			this._doc.notifier.changed();
		}

		protected _doBackwards(): void {
			const song: Song = this._doc.song;
			const pattern: Pattern = song.channels[this._channel].patterns[this._patternIndex - 1];
			if (this._patternOldNotes != null) pattern.notes = this._patternOldNotes;
			song.channels[this._channel].bars[this._bar] = 0;
			for (let i: number = 0; i < song.getChannelCount(); i++) {
				song.channels[i].patterns.length = this._oldPatternCount;
			}
			song.patternsPerChannel = this._oldPatternCount;
			this._doc.notifier.changed();
		}
	}

	export class ChangePinTime extends ChangePins {
		constructor(doc: SongDocument, note: Note, pinIndex: number, shiftedTime: number) {
			super(doc, note);

			shiftedTime -= this._oldStart;
			const originalTime: number = this._oldPins[pinIndex].time;
			const skipStart: number = Math.min(originalTime, shiftedTime);
			const skipEnd: number = Math.max(originalTime, shiftedTime);
			let setPin: boolean = false;
			for (let i: number = 0; i < this._oldPins.length; i++) {
				const oldPin: NotePin = note.pins[i];
				const time: number = oldPin.time;
				if (time < skipStart) {
					this._newPins.push(makeNotePin(oldPin.interval, time, oldPin.volume));
				} else if (time > skipEnd) {
					if (!setPin) {
						this._newPins.push(makeNotePin(this._oldPins[pinIndex].interval, shiftedTime, this._oldPins[pinIndex].volume));
						setPin = true;
					}
					this._newPins.push(makeNotePin(oldPin.interval, time, oldPin.volume));
				}
			}
			if (!setPin) {
				this._newPins.push(makeNotePin(this._oldPins[pinIndex].interval, shiftedTime, this._oldPins[pinIndex].volume));
			}

			this._finishSetup();
		}
	}

	export class ChangePitchBend extends ChangePins {
		constructor(doc: SongDocument, note: Note, bendStart: number, bendEnd: number, bendTo: number, pitchIndex: number) {
			super(doc, note);

			bendStart -= this._oldStart;
			bendEnd -= this._oldStart;
			bendTo -= note.pitches[pitchIndex];

			let setStart: boolean = false;
			let setEnd: boolean = false;
			let prevInterval: number = 0;
			let prevVolume: number = 3;
			let persist: boolean = true;
			let i: number;
			let direction: number;
			let stop: number;
			let push: (item: NotePin) => void;
			if (bendEnd > bendStart) {
				i = 0;
				direction = 1;
				stop = note.pins.length;
				push = (item: NotePin) => { this._newPins.push(item); };
			} else {
				i = note.pins.length - 1;
				direction = -1;
				stop = -1;
				push = (item: NotePin) => { this._newPins.unshift(item); };
			}
			for (; i != stop; i += direction) {
				const oldPin: NotePin = note.pins[i];
				const time: number = oldPin.time;
				for (; ;) {
					if (!setStart) {
						if (time * direction <= bendStart * direction) {
							prevInterval = oldPin.interval;
							prevVolume = oldPin.volume;
						}
						if (time * direction < bendStart * direction) {
							push(makeNotePin(oldPin.interval, time, oldPin.volume));
							break;
						} else {
							push(makeNotePin(prevInterval, bendStart, prevVolume));
							setStart = true;
						}
					} else if (!setEnd) {
						if (time * direction <= bendEnd * direction) {
							prevInterval = oldPin.interval;
							prevVolume = oldPin.volume;
						}
						if (time * direction < bendEnd * direction) {
							break;
						} else {
							push(makeNotePin(bendTo, bendEnd, prevVolume));
							setEnd = true;
						}
					} else {
						if (time * direction == bendEnd * direction) {
							break;
						} else {
							if (oldPin.interval != prevInterval) persist = false;
							push(makeNotePin(persist ? bendTo : oldPin.interval, time, oldPin.volume));
							break;
						}
					}
				}
			}
			if (!setEnd) {
				push(makeNotePin(bendTo, bendEnd, prevVolume));
			}

			this._finishSetup();
		}
	}

	export class ChangePatternRhythm extends ChangeSequence {
		constructor(doc: SongDocument, pattern: Pattern) {
			super();
			const minDivision: number = Config.partsPerBeat / Config.rhythms[doc.song.rhythm].stepsPerBeat;

			const changeRhythm: (oldTime: number) => number = function (oldTime: number): number {
				let thresholds: number[] | null = Config.rhythms[doc.song.rhythm].roundUpThresholds;
				if (thresholds != null) {
					const beatStart: number = Math.floor(oldTime / Config.partsPerBeat) * Config.partsPerBeat;
					const remainder: number = oldTime - beatStart;
					let newTime: number = beatStart;
					for (const threshold of thresholds) {
						if (remainder >= threshold) {
							newTime += minDivision;
						} else {
							break;
						}
					}
					return newTime;
				} else {
					return Math.round(oldTime / minDivision) * minDivision;
				}
			};

			let i: number = 0;
			while (i < pattern.notes.length) {
				const note: Note = pattern.notes[i];
				if (changeRhythm(note.start) >= changeRhythm(note.end)) {
					this.append(new ChangeNoteAdded(doc, pattern, note, i, true));
				} else {
					this.append(new ChangeRhythmNote(doc, note, changeRhythm));
					i++;
				}
			}
		}
	}

	class ChangeRhythmNote extends ChangePins {
		constructor(doc: SongDocument, note: Note, changeRhythm: (oldTime: number) => number) {
			super(doc, note);

			for (const oldPin of this._oldPins) {
				this._newPins.push(makeNotePin(oldPin.interval, changeRhythm(oldPin.time + this._oldStart) - this._oldStart, oldPin.volume));
			}

			this._finishSetup();
		}
	}

	export class ChangeMoveNotesSideways extends ChangeGroup {
		constructor(doc: SongDocument, beatsToMove: number, strategy: string) {
			super();
			let partsToMove: number = Math.round((beatsToMove % doc.song.beatsPerBar) * Config.partsPerBeat);
			if (partsToMove < 0) partsToMove += doc.song.beatsPerBar * Config.partsPerBeat;
			if (partsToMove == 0.0) return;

			switch (strategy) {
				case "wrapAround": {
					const partsPerBar: number = Config.partsPerBeat * doc.song.beatsPerBar;
					for (const channel of doc.song.channels) {
						for (const pattern of channel.patterns) {
							const newNotes: Note[] = [];

							for (let bar: number = 1; bar >= 0; bar--) {
								const barStartPart: number = bar * partsPerBar;

								for (const oldNote of pattern.notes) {
									const absoluteNoteStart: number = oldNote.start + partsToMove;
									const absoluteNoteEnd: number = oldNote.end + partsToMove;
									const noteStartPart: number = Math.max(0, absoluteNoteStart - barStartPart);
									const noteEndPart: number = Math.min(partsPerBar, absoluteNoteEnd - barStartPart);

									if (noteStartPart < noteEndPart) {
										projectNoteIntoBar(oldNote, absoluteNoteStart - barStartPart - noteStartPart, noteStartPart, noteEndPart, newNotes);
									}
								}
							}

							pattern.notes = newNotes;
						}
					}
				} break;
				case "overflow": {
					let originalBarCount: number = doc.song.barCount;
					let originalLoopStart: number = doc.song.loopStart;
					let originalLoopLength: number = doc.song.loopLength;

					this.append(new ChangeMoveAndOverflowNotes(doc, doc.song.beatsPerBar, partsToMove));

					if (beatsToMove < 0) {
						let firstBarIsEmpty: boolean = true;
						for (const channel of doc.song.channels) {
							if (channel.bars[0] != 0) firstBarIsEmpty = false;
						}
						if (firstBarIsEmpty) {
							for (const channel of doc.song.channels) {
								channel.bars.shift();
							}
							doc.song.barCount--;
						} else {
							originalBarCount++;
							originalLoopStart++;
							doc.bar++;
						}
					}
					while (doc.song.barCount < originalBarCount) {
						for (const channel of doc.song.channels) {
							channel.bars.push(0);
						}
						doc.song.barCount++;
					}
					doc.song.loopStart = originalLoopStart;
					doc.song.loopLength = originalLoopLength;
				} break;
				default: throw new Error("Unrecognized beats-per-bar conversion strategy.");
			}

			doc.notifier.changed();
			this._didSomething();
		}
	}

	export class ChangeBeatsPerBar extends ChangeGroup {
		constructor(doc: SongDocument, newValue: number, strategy: string) {
			super();
			if (doc.song.beatsPerBar != newValue) {
				switch (strategy) {
					case "splice": {
						if (doc.song.beatsPerBar > newValue) {
							const sequence: ChangeSequence = new ChangeSequence();
							for (let i: number = 0; i < doc.song.getChannelCount(); i++) {
								for (let j: number = 0; j < doc.song.channels[i].patterns.length; j++) {
									sequence.append(new ChangeNoteTruncate(doc, doc.song.channels[i].patterns[j], newValue * Config.partsPerBeat, doc.song.beatsPerBar * Config.partsPerBeat));
								}
							}
						}
					} break;
					case "stretch": {
						const changeRhythm = function (oldTime: number): number {
							return Math.round(oldTime * newValue / doc.song.beatsPerBar);
						};
						for (let channelIndex: number = 0; channelIndex < doc.song.getChannelCount(); channelIndex++) {
							for (let patternIndex: number = 0; patternIndex < doc.song.channels[channelIndex].patterns.length; patternIndex++) {
								const pattern: Pattern = doc.song.channels[channelIndex].patterns[patternIndex];
								let noteIndex: number = 0;
								while (noteIndex < pattern.notes.length) {
									const note: Note = pattern.notes[noteIndex];
									if (changeRhythm(note.start) >= changeRhythm(note.end)) {
										this.append(new ChangeNoteAdded(doc, pattern, note, noteIndex, true));
									} else {
										this.append(new ChangeRhythmNote(doc, note, changeRhythm));
										noteIndex++;
									}
								}
							}
						}
					} break;
					case "overflow": {
						this.append(new ChangeMoveAndOverflowNotes(doc, newValue, 0));
						doc.song.loopStart = 0;
						doc.song.loopLength = doc.song.barCount;
					} break;
					default: throw new Error("Unrecognized beats-per-bar conversion strategy.");
				}

				doc.song.beatsPerBar = newValue;
				doc.notifier.changed();
				this._didSomething();
			}
		}
	}

	export class ChangeScale extends ChangeGroup {
		constructor(doc: SongDocument, newValue: number) {
			super();
			if (doc.song.scale != newValue) {
				doc.song.scale = newValue;
				doc.notifier.changed();
				this._didSomething();
			}
		}
	}

	export class ChangeDetectKey extends ChangeGroup {
		constructor(doc: SongDocument) {
			super();
			const song: Song = doc.song;
			const basePitch: number = Config.keys[song.key].basePitch;
			const keyWeights: number[] = [0, 0, 0, 0, 0, 0, 0, 0, 0, 0, 0, 0];
			for (let channelIndex: number = 0; channelIndex < song.pitchChannelCount; channelIndex++) {
				for (let barIndex: number = 0; barIndex < song.barCount; barIndex++) {
					const pattern: Pattern | null = song.getPattern(channelIndex, barIndex);
					if (pattern != null) {
						for (const note of pattern.notes) {
							const prevPin: NotePin = note.pins[0];
							for (let pinIndex: number = 1; pinIndex < note.pins.length; pinIndex++) {
								const nextPin: NotePin = note.pins[pinIndex];
								if (prevPin.interval == nextPin.interval) {
									let weight: number = nextPin.time - prevPin.time;
									weight += Math.max(0, Math.min(Config.partsPerBeat, nextPin.time + note.start) - (prevPin.time + note.start));
									weight *= nextPin.volume + prevPin.volume;
									for (const pitch of note.pitches) {
										const key = (basePitch + prevPin.interval + pitch) % 12;
										keyWeights[key] += weight;
									}
								}
							}
						}
					}
				}
			}

			let bestKey: number = 0;
			let bestKeyWeight: number = 0;
			for (let key: number = 0; key < 12; key++) {
				// Look for the root of the most prominent major or minor chord.
				const keyWeight: number = keyWeights[key] * (3 * keyWeights[(key + 7) % 12] + keyWeights[(key + 4) % 12] + keyWeights[(key + 3) % 12]);
				if (bestKeyWeight < keyWeight) {
					bestKeyWeight = keyWeight;
					bestKey = key;
				}
			}

			if (bestKey != song.key) {
				const diff: number = song.key - bestKey;
				const absoluteDiff: number = Math.abs(diff);

				for (let channelIndex: number = 0; channelIndex < song.pitchChannelCount; channelIndex++) {
					for (const pattern of song.channels[channelIndex].patterns) {
						for (let i: number = 0; i < absoluteDiff; i++) {
							this.append(new ChangeTranspose(doc, channelIndex, pattern, diff > 0, true));
						}
					}
				}

				song.key = bestKey;
				doc.notifier.changed();
				this._didSomething();
			}
		}
	}

	export function pickRandomPresetValue(isNoise: boolean): number {
		const eligiblePresetValues: number[] = [];
		for (let categoryIndex: number = 0; categoryIndex < EditorConfig.presetCategories.length; categoryIndex++) {
			const category: PresetCategory = EditorConfig.presetCategories[categoryIndex];
			if (category.name == "Novelty Presets") continue;
			for (let presetIndex: number = 0; presetIndex < category.presets.length; presetIndex++) {
				const preset: Preset = category.presets[presetIndex];
				if (preset.settings != undefined && (preset.isNoise == true) == isNoise) {
					eligiblePresetValues.push((categoryIndex << 6) + presetIndex);
				}
			}
		}
		return eligiblePresetValues[(Math.random() * eligiblePresetValues.length) | 0];
	}

	export function setDefaultInstruments(song: Song): void {
		for (let channelIndex: number = 0; channelIndex < song.channels.length; channelIndex++) {
			for (const instrument of song.channels[channelIndex].instruments) {
				const isNoise: boolean = song.getChannelIsNoise(channelIndex);
				const isMod: boolean = song.getChannelIsMod(channelIndex);
				const presetValue: number = (channelIndex == song.pitchChannelCount) ? EditorConfig.nameToPresetValue(Math.random() > 0.5 ? "chip noise" : "standard drumset")! : pickRandomPresetValue(isNoise);
				const preset: Preset = EditorConfig.valueToPreset(presetValue)!;
				instrument.fromJsonObject(preset.settings, isNoise, isMod);
				instrument.preset = presetValue;
			}
		}
	}

	export class ChangeSong extends ChangeGroup {
		constructor(doc: SongDocument, newHash: string) {
			super();
			doc.song.fromBase64String(newHash);
			this.append(new ChangeValidateDoc(doc));
			if (newHash == "") setDefaultInstruments(doc.song);
			doc.notifier.changed();
			this._didSomething();
		}
	}

	export class ChangeValidateDoc extends Change {
		constructor(doc: SongDocument) {
			super();
			const channel: number = Math.min(doc.channel, doc.song.getChannelCount() - 1);
			const bar: number = Math.max(0, Math.min(doc.song.barCount - 1, doc.bar));
			const barScrollPos: number = Math.min(doc.bar, Math.max(doc.bar - (doc.trackVisibleBars - 1), Math.max(0, Math.min(doc.song.barCount - doc.trackVisibleBars, doc.barScrollPos))));
			if (doc.channel != channel || doc.bar != bar || doc.barScrollPos != barScrollPos) {
				doc.channel = channel;
				doc.bar = bar;
				doc.barScrollPos = barScrollPos;
				doc.notifier.changed();
				this._didSomething();
			}
		}
	}

	export class ChangeReplacePatterns extends ChangeGroup {
		constructor(doc: SongDocument, pitchChannels: Channel[], noiseChannels: Channel[], modChannels: Channel[]) {
			super();

			const song: Song = doc.song;

			function removeExtraSparseChannels(channels: Channel[], maxLength: number): void {
				while (channels.length > maxLength) {
					let sparsestIndex: number = channels.length - 1;
					let mostZeroes: number = 0;
					for (let channelIndex: number = 0; channelIndex < channels.length - 1; channelIndex++) {
						let zeroes: number = 0;
						for (const bar of channels[channelIndex].bars) {
							if (bar == 0) zeroes++;
						}
						if (zeroes >= mostZeroes) {
							sparsestIndex = channelIndex;
							mostZeroes = zeroes;
						}
					}
					channels.splice(sparsestIndex, 1);
				}
			}

			removeExtraSparseChannels(pitchChannels, Config.pitchChannelCountMax);
			removeExtraSparseChannels(noiseChannels, Config.noiseChannelCountMax);
			removeExtraSparseChannels(modChannels, Config.modChannelCountMax);

			while (pitchChannels.length < Config.pitchChannelCountMin) pitchChannels.push(new Channel());
			while (noiseChannels.length < Config.noiseChannelCountMin) noiseChannels.push(new Channel());
			while (modChannels.length < Config.modChannelCountMin) modChannels.push(new Channel());

			// Set minimum counts.
			song.barCount = 1;
			song.instrumentsPerChannel = 1;
			song.patternsPerChannel = 8;
			const combinedChannels: Channel[] = pitchChannels.concat(noiseChannels.concat(modChannels));
			for (let channelIndex: number = 0; channelIndex < combinedChannels.length; channelIndex++) {
				const channel: Channel = combinedChannels[channelIndex];
				song.barCount = Math.max(song.barCount, channel.bars.length);
				song.patternsPerChannel = Math.max(song.patternsPerChannel, channel.patterns.length);
				song.instrumentsPerChannel = Math.max(song.instrumentsPerChannel, channel.instruments.length);
				song.channels[channelIndex] = channel;
			}
			song.channels.length = combinedChannels.length;
			song.pitchChannelCount = pitchChannels.length;
			song.noiseChannelCount = noiseChannels.length;
			song.modChannelCount = modChannels.length;

			song.barCount = Math.min(Config.barCountMax, song.barCount);
			song.patternsPerChannel = Math.min(Config.barCountMax, song.patternsPerChannel);
			song.instrumentsPerChannel = Math.min(Config.instrumentsPerChannelMax, song.instrumentsPerChannel);
			for (let channelIndex: number = 0; channelIndex < song.channels.length; channelIndex++) {
				const channel: Channel = song.channels[channelIndex];
				for (let barIndex: number = 0; barIndex < channel.bars.length; barIndex++) {
					if (channel.bars[barIndex] > song.patternsPerChannel || channel.bars[barIndex] < 0) {
						channel.bars[barIndex] = 0;
					}
				}
				for (const pattern of channel.patterns) {
					if (pattern.instrument >= song.instrumentsPerChannel || pattern.instrument < 0) {
						pattern.instrument = 0;
					}
				}
				while (channel.bars.length < song.barCount) {
					channel.bars.push(0);
				}
				while (channel.patterns.length < song.patternsPerChannel) {
					channel.patterns.push(new Pattern());
				}
				while (channel.instruments.length < song.instrumentsPerChannel) {
					const instrument: Instrument = new Instrument(doc.song.getChannelIsNoise(channelIndex), doc.song.getChannelIsMod(channelIndex));
					if (song.getChannelIsNoise(channelIndex)) {
						instrument.setTypeAndReset(InstrumentType.noise, true, false);
					} else if (song.getChannelIsMod(channelIndex)) {
						instrument.setTypeAndReset(InstrumentType.mod, false, true);
					} else {
						instrument.setTypeAndReset(InstrumentType.chip, false, false);
					}
					channel.instruments.push(instrument);
				}

				channel.instruments.length = song.instrumentsPerChannel;
				channel.bars.length = song.barCount;
				channel.patterns.length = song.patternsPerChannel;
			}

			song.loopStart = Math.max(0, Math.min(song.barCount - 1, song.loopStart));
			song.loopLength = Math.min(song.barCount - song.loopStart, song.loopLength);

			this.append(new ChangeValidateDoc(doc));
			doc.notifier.changed();
			this._didSomething();

			ColorConfig.resetColors();
		}
	}

	export function comparePatternNotes(a: Note[], b: Note[]): boolean {
		if (a.length != b.length) return false;

		for (let noteIndex: number = 0; noteIndex < a.length; noteIndex++) {
			const oldNote: Note = a[noteIndex];
			const newNote: Note = b[noteIndex];
			if (newNote.start != oldNote.start || newNote.end != oldNote.end || newNote.pitches.length != oldNote.pitches.length || newNote.pins.length != oldNote.pins.length) {
				return false;
			}

			for (let pitchIndex: number = 0; pitchIndex < oldNote.pitches.length; pitchIndex++) {
				if (newNote.pitches[pitchIndex] != oldNote.pitches[pitchIndex]) {
					return false;
				}
			}

			for (let pinIndex: number = 0; pinIndex < oldNote.pins.length; pinIndex++) {
				if (newNote.pins[pinIndex].interval != oldNote.pins[pinIndex].interval || newNote.pins[pinIndex].time != oldNote.pins[pinIndex].time || newNote.pins[pinIndex].volume != oldNote.pins[pinIndex].volume) {
					return false;
				}
			}
		}

		return true;
	}

	export function removeDuplicatePatterns(channels: Channel[]): void {
		for (const channel of channels) {
			const newPatterns: Pattern[] = [];
			for (let bar: number = 0; bar < channel.bars.length; bar++) {
				if (channel.bars[bar] == 0) continue;

				const oldPattern: Pattern = channel.patterns[channel.bars[bar] - 1];

				let foundMatchingPattern: boolean = false;
				for (let newPatternIndex: number = 0; newPatternIndex < newPatterns.length; newPatternIndex++) {
					const newPattern: Pattern = newPatterns[newPatternIndex];
					if (newPattern.instrument != oldPattern.instrument || newPattern.notes.length != oldPattern.notes.length) {
						continue;
					}

					if (comparePatternNotes(oldPattern.notes, newPattern.notes)) {
						foundMatchingPattern = true;
						channel.bars[bar] = newPatternIndex + 1;
						break;
					}
				}

				if (!foundMatchingPattern) {
					newPatterns.push(oldPattern);
					channel.bars[bar] = newPatterns.length;
				}
			}

			for (let patternIndex: number = 0; patternIndex < newPatterns.length; patternIndex++) {
				channel.patterns[patternIndex] = newPatterns[patternIndex];
			}
			channel.patterns.length = newPatterns.length;
		}
	}

	export class ChangeTempo extends Change {
		constructor(doc: SongDocument, oldValue: number, newValue: number) {
			super();
			doc.song.tempo = Math.max(Config.tempoMin, Math.min(Config.tempoMax, newValue));
			doc.synth.unsetMod(ModSetting.mstTempo);
			doc.notifier.changed();
			if (oldValue != newValue) this._didSomething();
		}
	}

	export class ChangeReverb extends Change {
		constructor(doc: SongDocument, oldValue: number, newValue: number) {
			super();
			doc.song.reverb = newValue;
			doc.synth.unsetMod(ModSetting.mstReverb);
			doc.notifier.changed();
			if (oldValue != newValue) this._didSomething();
		}
	}

	export class ChangeNoteAdded extends UndoableChange {
		private _doc: SongDocument;
		private _pattern: Pattern;
		private _note: Note;
		private _index: number;
		constructor(doc: SongDocument, pattern: Pattern, note: Note, index: number, deletion: boolean = false) {
			super(deletion);
			this._doc = doc;
			this._pattern = pattern;
			this._note = note;
			this._index = index;
			this._didSomething();
			this.redo();
		}

		protected _doForwards(): void {
			this._pattern.notes.splice(this._index, 0, this._note);
			this._doc.notifier.changed();
		}

		protected _doBackwards(): void {
			this._pattern.notes.splice(this._index, 1);
			this._doc.notifier.changed();
		}
	}

	export class ChangeNoteLength extends ChangePins {
		constructor(doc: SongDocument, note: Note, truncStart: number, truncEnd: number) {
			super(doc, note);

			truncStart -= this._oldStart;
			truncEnd -= this._oldStart;
			let setStart: boolean = false;
			let prevVolume: number = this._oldPins[0].volume;
			let prevInterval: number = this._oldPins[0].interval;
			let pushLastPin: boolean = true;
			let i: number;
			for (i = 0; i < this._oldPins.length; i++) {
				const oldPin: NotePin = this._oldPins[i];
				if (oldPin.time < truncStart) {
					prevVolume = oldPin.volume;
					prevInterval = oldPin.interval;
				} else if (oldPin.time <= truncEnd) {
					if (oldPin.time > truncStart && !setStart) {
						this._newPins.push(makeNotePin(prevInterval, truncStart, prevVolume));
					}
					this._newPins.push(makeNotePin(oldPin.interval, oldPin.time, oldPin.volume));
					setStart = true;
					if (oldPin.time == truncEnd) {
						pushLastPin = false;
						break;
					}
				} else {
					break;
				}

			}

			if (pushLastPin) this._newPins.push(makeNotePin(this._oldPins[i].interval, truncEnd, this._oldPins[i].volume));

			this._finishSetup();
		}
	}

	export class ChangeNoteTruncate extends ChangeSequence {
		constructor(doc: SongDocument, pattern: Pattern, start: number, end: number, skipNote?: Note) {
			super();
			let i: number = 0;
			while (i < pattern.notes.length) {
				const note: Note = pattern.notes[i];
				if (note == skipNote && skipNote != undefined) {
					i++;
				} else if (note.end <= start) {
					i++;
				} else if (note.start >= end) {
					break;
				} else if (note.start < start) {
					if (!doc.song.getChannelIsMod(doc.channel) || (skipNote != undefined && note.pitches[0] == skipNote.pitches[0]))
						this.append(new ChangeNoteLength(doc, note, note.start, start));
					i++;
				} else if (note.end > end) {
					if (!doc.song.getChannelIsMod(doc.channel) || (skipNote != undefined && note.pitches[0] == skipNote.pitches[0]))
						this.append(new ChangeNoteLength(doc, note, end, note.end));
					i++;
				} else {
					if (!doc.song.getChannelIsMod(doc.channel) || (skipNote != undefined && note.pitches[0] == skipNote.pitches[0]))
						this.append(new ChangeNoteAdded(doc, pattern, note, i, true));
					else
						i++;
				}
			}
		}
	}

	class ChangeTransposeNote extends UndoableChange {
		protected _doc: SongDocument;
		protected _note: Note;
		protected _oldStart: number;
		protected _newStart: number;
		protected _oldEnd: number;
		protected _newEnd: number;
		protected _oldPins: NotePin[];
		protected _newPins: NotePin[];
		protected _oldPitches: number[];
		protected _newPitches: number[];
		constructor(doc: SongDocument, channel: number, note: Note, upward: boolean, ignoreScale: boolean = false, octave: boolean = false) {
			super(false);
			this._doc = doc;
			this._note = note;
			this._oldPins = note.pins;
			this._newPins = [];
			this._oldPitches = note.pitches;
			this._newPitches = [];

			// I'm disabling pitch transposing for noise channels to avoid
			// accidentally messing up noise channels when pitch shifting all
			// channels at once.
			const isNoise: boolean = doc.song.getChannelIsNoise(channel);
			if (isNoise != doc.song.getChannelIsNoise(doc.channel)) return;

			// Can't transpose mods
			if (doc.song.getChannelIsMod(doc.channel)) return;

			const maxPitch: number = (isNoise ? Config.drumCount - 1 : Config.maxPitch);

			for (let i: number = 0; i < this._oldPitches.length; i++) {
				let pitch: number = this._oldPitches[i];
				if (octave && !isNoise) {
					if (upward) {
						pitch = Math.min(maxPitch, pitch + 12);
					} else {
						pitch = Math.max(0, pitch - 12);
					}
				} else {
					if (upward) {
						for (let j: number = pitch + 1; j <= maxPitch; j++) {
							if (isNoise || ignoreScale || Config.scales[doc.song.scale].flags[j % 12]) {
								pitch = j;
								break;
							}
						}
					} else {
						for (let j: number = pitch - 1; j >= 0; j--) {
							if (isNoise || ignoreScale || Config.scales[doc.song.scale].flags[j % 12]) {
								pitch = j;
								break;
							}
						}
					}
				}

				let foundMatch: boolean = false;
				for (let j: number = 0; j < this._newPitches.length; j++) {
					if (this._newPitches[j] == pitch) {
						foundMatch = true;
						break;
					}
				}
				if (!foundMatch) this._newPitches.push(pitch);
			}

			let min: number = 0;
			let max: number = maxPitch;

			for (let i: number = 1; i < this._newPitches.length; i++) {
				const diff: number = this._newPitches[0] - this._newPitches[i];
				if (min < diff) min = diff;
				if (max > diff + maxPitch) max = diff + maxPitch;
			}

			for (const oldPin of this._oldPins) {
				let interval: number = oldPin.interval + this._oldPitches[0];

				if (interval < min) interval = min;
				if (interval > max) interval = max;
				if (octave && !isNoise) {
					if (upward) {
						interval = Math.min(max, interval + 12);
					} else {
						interval = Math.max(min, interval - 12);
					}
				} else {
					if (upward) {
						for (let i: number = interval + 1; i <= max; i++) {
							if (isNoise || ignoreScale || Config.scales[doc.song.scale].flags[i % 12]) {
								interval = i;
								break;
							}
						}
					} else {
						for (let i: number = interval - 1; i >= min; i--) {
							if (isNoise || ignoreScale || Config.scales[doc.song.scale].flags[i % 12]) {
								interval = i;
								break;
							}
						}
					}
				}
				interval -= this._newPitches[0];
				this._newPins.push(makeNotePin(interval, oldPin.time, oldPin.volume));
			}

			if (this._newPins[0].interval != 0) throw new Error("wrong pin start interval");

			for (let i: number = 1; i < this._newPins.length - 1;) {
				if (this._newPins[i - 1].interval == this._newPins[i].interval &&
					this._newPins[i].interval == this._newPins[i + 1].interval &&
					this._newPins[i - 1].volume == this._newPins[i].volume &&
					this._newPins[i].volume == this._newPins[i + 1].volume) {
					this._newPins.splice(i, 1);
				} else {
					i++;
				}
			}

			this._doForwards();
			this._didSomething();
		}

		protected _doForwards(): void {
			this._note.pins = this._newPins;
			this._note.pitches = this._newPitches;
			this._doc.notifier.changed();
		}

		protected _doBackwards(): void {
			this._note.pins = this._oldPins;
			this._note.pitches = this._oldPitches;
			this._doc.notifier.changed();
		}
	}

	export class ChangeTranspose extends ChangeSequence {
		constructor(doc: SongDocument, channel: number, pattern: Pattern, upward: boolean, ignoreScale: boolean = false, octave: boolean = false) {
			super();
			for (let i: number = 0; i < pattern.notes.length; i++) {
				this.append(new ChangeTransposeNote(doc, channel, pattern.notes[i], upward, ignoreScale, octave));
			}
		}
	}

	export class ChangePatternScale extends Change {
		constructor(doc: SongDocument, pattern: Pattern, scaleMap: number[]) {
			super();
			const maxPitch: number = Config.maxPitch;
			for (const note of pattern.notes) {

				const newPitches: number[] = [];
				const newPins: NotePin[] = [];
				for (let i: number = 0; i < note.pitches.length; i++) {
					const pitch: number = note.pitches[i];
					const transformedPitch: number = scaleMap[pitch % 12] + (pitch - (pitch % 12));
					if (newPitches.indexOf(transformedPitch) == -1) {
						newPitches.push(transformedPitch);
					}
				}

				let min: number = 0;
				let max: number = maxPitch;

				for (let i: number = 1; i < newPitches.length; i++) {
					const diff: number = newPitches[0] - newPitches[i];
					if (min < diff) min = diff;
					if (max > diff + maxPitch) max = diff + maxPitch;
				}

				for (const oldPin of note.pins) {
					let interval: number = oldPin.interval + note.pitches[0];
					if (interval < min) interval = min;
					if (interval > max) interval = max;
					const transformedInterval: number = scaleMap[interval % 12] + (interval - (interval % 12));
					newPins.push(makeNotePin(transformedInterval - newPitches[0], oldPin.time, oldPin.volume));
				}

				if (newPins[0].interval != 0) throw new Error("wrong pin start interval");

				for (let i: number = 1; i < newPins.length - 1;) {
					if (newPins[i - 1].interval == newPins[i].interval &&
						newPins[i].interval == newPins[i + 1].interval &&
						newPins[i - 1].volume == newPins[i].volume &&
						newPins[i].volume == newPins[i + 1].volume) {
						newPins.splice(i, 1);
					} else {
						i++;
					}
				}

				note.pitches = newPitches;
				note.pins = newPins;
			}
			this._didSomething();
			doc.notifier.changed();
		}
	}

	export class ChangeVolume extends Change {
		constructor(doc: SongDocument, oldValue: number, newValue: number) {
			super();
			doc.song.channels[doc.channel].instruments[doc.getCurrentInstrument()].volume = newValue;
			// Not used currently as mod is implemented as multiplicative.
			//doc.synth.unsetMod(ModSetting.mstInsVolume, doc.channel, doc.getCurrentInstrument());
			doc.notifier.changed();
			if (oldValue != newValue) this._didSomething();
		}
	}

	export class ChangeInputBoxText extends Change {
		constructor(doc: SongDocument, oldValue: string, newValue: string) {
			super();
			if (newValue.length > 30) {
				newValue = newValue.substring(0, 30);
			}

			doc.song.title = newValue;
			document.title = newValue + " - " + Config.versionDisplayName;
			doc.notifier.changed();
			if (oldValue != newValue) this._didSomething();
		}
	}

	export class ChangePan extends Change {
		constructor(doc: SongDocument, oldValue: number, newValue: number) {
			super();
			doc.song.channels[doc.channel].instruments[doc.getCurrentInstrument()].pan = newValue;
			doc.synth.unsetMod(ModSetting.mstPan, doc.channel, doc.getCurrentInstrument());
			doc.notifier.changed();
			if (oldValue != newValue) this._didSomething();
		}
	}

	export class ChangeDetune extends Change {
		constructor(doc: SongDocument, oldValue: number, newValue: number) {
			super();
			doc.song.channels[doc.channel].instruments[doc.getCurrentInstrument()].detune = newValue;
			doc.synth.unsetMod(ModSetting.mstDetune, doc.channel, doc.getCurrentInstrument());
			doc.notifier.changed();
			if (oldValue != newValue) this._didSomething();
		}
	}

	export class ChangeVolumeBend extends UndoableChange {
		private _doc: SongDocument;
		private _note: Note;
		private _oldPins: NotePin[];
		private _newPins: NotePin[];
		constructor(doc: SongDocument, note: Note, bendPart: number, bendVolume: number, bendInterval: number) {
			super(false);
			this._doc = doc;
			this._note = note;
			this._oldPins = note.pins;
			this._newPins = [];

			let inserted: boolean = false;

			for (const pin of note.pins) {
				if (pin.time < bendPart) {
					this._newPins.push(pin);
				} else if (pin.time == bendPart) {
					this._newPins.push(makeNotePin(bendInterval, bendPart, bendVolume));
					inserted = true;
				} else {
					if (!inserted) {
						this._newPins.push(makeNotePin(bendInterval, bendPart, bendVolume));
						inserted = true;
					}
					this._newPins.push(pin);
				}
			}

			for (let i: number = 1; i < this._newPins.length - 1;) {
				if (this._newPins[i - 1].interval == this._newPins[i].interval &&
					this._newPins[i].interval == this._newPins[i + 1].interval &&
					this._newPins[i - 1].volume == this._newPins[i].volume &&
					this._newPins[i].volume == this._newPins[i + 1].volume) {
					this._newPins.splice(i, 1);
				} else {
					i++;
				}
			}

			this._doForwards();
			this._didSomething();
		}

		protected _doForwards(): void {
			this._note.pins = this._newPins;
			this._doc.notifier.changed();
		}

		protected _doBackwards(): void {
			this._note.pins = this._oldPins;
			this._doc.notifier.changed();
		}
	}

	export class ChangeChipWave extends Change {
		constructor(doc: SongDocument, newValue: number) {
			super();
			const instrument: Instrument = doc.song.channels[doc.channel].instruments[doc.getCurrentInstrument()];
			if (instrument.chipWave != newValue) {
				instrument.chipWave = newValue;
				instrument.preset = instrument.type;
				doc.notifier.changed();
				this._didSomething();
			}
		}
	}

	export class ChangeNoiseWave extends Change {
		constructor(doc: SongDocument, newValue: number) {
			super();
			const instrument: Instrument = doc.song.channels[doc.channel].instruments[doc.getCurrentInstrument()];
			if (instrument.chipNoise != newValue) {
				instrument.chipNoise = newValue;
				instrument.preset = instrument.type;
				doc.notifier.changed();
				this._didSomething();
			}
		}
	}
}<|MERGE_RESOLUTION|>--- conflicted
+++ resolved
@@ -568,17 +568,10 @@
 					{ item: "soft fade", weight: 2 },
 				])].index;
 				instrument.effects = Config.effectsNames.indexOf(selectWeightedRandom([
-<<<<<<< HEAD
 					{ item: "none", weight: 1 },
 					{ item: "reverb", weight: 10 },
-					{ item: "chorus", weight: Config.instrumentTypeHasChorus[type] ? 2 : 0 },
-					{ item: "chorus & reverb", weight: Config.instrumentTypeHasChorus[type] ? 2 : 0 },
-=======
-					{item: "none"           , weight: 1},
-					{item: "reverb"         , weight: 10},
-					{item: "chorus"         , weight: 2},
-					{item: "chorus & reverb", weight: 2},
->>>>>>> c861cbbd
+					{ item: "chorus", weight: 2 },
+					{ item: "chorus & reverb", weight: 2 },
 				]));
 				instrument.chord = Config.chords.dictionary[selectWeightedRandom([
 					{ item: "harmony", weight: 7 },
@@ -596,7 +589,6 @@
 				}
 				if (type == InstrumentType.chip || type == InstrumentType.harmonics) {
 					instrument.interval = Config.intervals.dictionary[selectWeightedRandom([
-<<<<<<< HEAD
 						{ item: "union", weight: 10 },
 						{ item: "shimmer", weight: 5 },
 						{ item: "hum", weight: 4 },
@@ -605,17 +597,7 @@
 						{ item: "fifth", weight: 1 },
 						{ item: "octave", weight: 2 },
 						{ item: "bowed", weight: 2 },
-=======
-						{item: "union"     , weight: 10},
-						{item: "shimmer"   , weight: 5},
-						{item: "hum"       , weight: 4},
-						{item: "honky tonk", weight: 3},
-						{item: "dissonant" , weight: 1},
-						{item: "fifth"     , weight: 1},
-						{item: "octave"    , weight: 2},
-						{item: "bowed"     , weight: 2},
-						{item: "piano"     , weight: 5},
->>>>>>> c861cbbd
+						{item: "piano", weight: 5},
 					])].index;
 				}
 				function normalize(harmonics: number[]): void {
@@ -695,13 +677,8 @@
 					} break;
 					case InstrumentType.spectrum: {
 						const spectrum: number[] = [];
-<<<<<<< HEAD
-						for (let i = 0; i < Config.spectrumControlPoints; i++) {
+						for (let i: number = 0; i < Config.spectrumControlPoints; i++) {
 							const isHarmonic: boolean = i == 0 || i == 7 || i == 11 || i == 14 || i == 16 || i == 18 || i == 21;
-=======
-						for (let i: number = 0; i < Config.spectrumControlPoints; i++) {
-							const isHarmonic: boolean = i==0 || i==7 || i==11 || i==14 || i==16 || i==18 || i==21;
->>>>>>> c861cbbd
 							if (isHarmonic) {
 								spectrum[i] = Math.pow(Math.random(), 0.25);
 							} else {
