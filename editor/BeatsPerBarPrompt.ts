--- conflicted
+++ resolved
@@ -25,11 +25,7 @@
 				div({ style: "text-align: right;" },
 					"Beats per bar:",
 					br(),
-<<<<<<< HEAD
 					span({ style: "font-size: smaller; color: #888888;" }, "(Multiples of 3 or 4 are recommended)"),
-=======
-					span({style: `font-size: smaller; color: ${ColorConfig.secondaryText};`}, "(Multiples of 3 or 4 are recommended)"),
->>>>>>> 0de39c82
 				),
 				this._beatsStepper,
 			),
