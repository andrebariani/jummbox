--- conflicted
+++ resolved
@@ -1,12 +1,11 @@
 // Copyright (C) 2020 John Nesky, distributed under the MIT license.
 
-<<<<<<< HEAD
 import { InstrumentType, Config } from "../synth/SynthConfig";
 import { NotePin, Note, makeNotePin, Pattern, Instrument, Channel, Song, Synth } from "../synth/synth";
 import { Preset, EditorConfig } from "./EditorConfig";
 import { SongDocument, StateChangeType } from "./SongDocument";
 import { Prompt } from "./Prompt";
-import { HTML } from "./html";
+import { HTML } from "imperative-html/dist/esm/elements-strict";
 import { ChangeGroup } from "./Change";
 import { removeDuplicatePatterns, ChangeSong, ChangeReplacePatterns } from "./changes";
 import { AnalogousDrum, analogousDrumMap, MidiChunkType, MidiFileFormat, MidiEventType, MidiControlEventMessage, MidiMetaEventMessage, MidiRegisteredParameterNumberMSB, MidiRegisteredParameterNumberLSB, midiVolumeToVolumeMult, midiExpressionToVolumeMult } from "./Midi";
@@ -17,9 +16,9 @@
 
 export class ImportPrompt implements Prompt {
 	private readonly _fileInput: HTMLInputElement = input({ type: "file", accept: ".json,application/json,.mid,.midi,audio/midi,audio/x-midi" });
-	private readonly _cancelButton: HTMLButtonElement = button({ className: "cancelButton" });
-
-	public readonly container: HTMLDivElement = div({ className: "prompt noSelection", style: "width: 300px;" },
+	private readonly _cancelButton: HTMLButtonElement = button({ class: "cancelButton" });
+
+	public readonly container: HTMLDivElement = div({ class: "prompt noSelection", style: "width: 300px;" },
 		h2("Import"),
 		p({ style: "text-align: left; margin: 0.5em 0;" },
 			"BeepBox songs can be exported and re-imported as .json files. You could also use other means to make .json files for BeepBox as long as they follow the same structure.",
@@ -72,53 +71,6 @@
 		} else {
 			console.error("Unrecognized file extension.");
 			this._close();
-=======
-import {InstrumentType, Config} from "../synth/SynthConfig";
-import {NotePin, Note, makeNotePin, Pattern, Instrument, Channel, Song, Synth} from "../synth/synth";
-import {Preset, EditorConfig} from "./EditorConfig";
-import {SongDocument, StateChangeType} from "./SongDocument";
-import {Prompt} from "./Prompt";
-import {HTML} from "imperative-html/dist/esm/elements-strict";
-import {ChangeGroup} from "./Change";
-import {removeDuplicatePatterns, ChangeSong, ChangeReplacePatterns} from "./changes";
-import {AnalogousDrum, analogousDrumMap, MidiChunkType, MidiFileFormat, MidiEventType, MidiControlEventMessage, MidiMetaEventMessage, MidiRegisteredParameterNumberMSB, MidiRegisteredParameterNumberLSB, midiVolumeToVolumeMult, midiExpressionToVolumeMult} from "./Midi";
-import {ArrayBufferReader} from "./ArrayBufferReader";
-
-//namespace beepbox {
-	const {button, p, div, h2, input} = HTML;
-
-	export class ImportPrompt implements Prompt {
-		private readonly _fileInput: HTMLInputElement = input({type: "file", accept: ".json,application/json,.mid,.midi,audio/midi,audio/x-midi"});
-		private readonly _cancelButton: HTMLButtonElement = button({class: "cancelButton"});
-		
-		public readonly container: HTMLDivElement = div({class: "prompt noSelection", style: "width: 300px;"},
-			h2("Import"),
-			p({style: "text-align: left; margin: 0.5em 0;"},
-				"BeepBox songs can be exported and re-imported as .json files. You could also use other means to make .json files for BeepBox as long as they follow the same structure.",
-			),
-			p({style: "text-align: left; margin: 0.5em 0;"},
-				"BeepBox can also (crudely) import .mid files. There are many tools available for creating .mid files. Shorter and simpler songs are more likely to work well.",
-			),
-			this._fileInput,
-			this._cancelButton,
-		);
-		
-		constructor(private _doc: SongDocument) {
-			this._fileInput.select();
-			setTimeout(()=>this._fileInput.focus());
-			
-			this._fileInput.addEventListener("change", this._whenFileSelected);
-			this._cancelButton.addEventListener("click", this._close);
-		}
-		
-		private _close = (): void => { 
-			this._doc.undo();
-		}
-		
-		public cleanUp = (): void => { 
-			this._fileInput.removeEventListener("change", this._whenFileSelected);
-			this._cancelButton.removeEventListener("click", this._close);
->>>>>>> f21a2377
 		}
 	}
 
