<!DOCTYPE html>
<html lang="en">
<head>
<<<<<<< HEAD
    <link rel='shortcut icon' type='image/x-icon' href='./favicon.ico' />
    <!-- CDN for jQuery and select2 -->
    <script src="https://code.jquery.com/jquery-3.4.1.min.js"
            integrity="sha256-CSXorXvZcTkaix6Yvo6HppcZGetbYMGWSFlBw8HfCJo="
            crossorigin="anonymous"></script>
    <link href="https://cdnjs.cloudflare.com/ajax/libs/select2/4.0.7/css/select2.min.css" rel="stylesheet" />
    <script src="https://cdnjs.cloudflare.com/ajax/libs/select2/4.0.7/js/select2.min.js"></script>
    <meta charset="utf-8" />
    <meta name="viewport" content="width=device-width, initial-scale=1.0" />
    <title>JummBox</title>
    <meta name="application-name" content="JummBox" />
    <meta name="apple-mobile-web-app-title" content="JummBox">
    <meta name="description" content="JummBox is an online tool for sketching and sharing instrumental melodies." />
    <meta name="keywords" content="chiptune, instrumental, music, melody, composition, tool, square wave, NES, NSF, JummBox, jummbox, BeepBox, beepbox" />
    <meta name="mobile-web-app-capable" content="yes" />
    <meta name="apple-mobile-web-app-capable" content="yes" />
    <meta name="apple-mobile-web-app-status-bar-style" content="black" />
    <meta name="theme-color" content="#444" />
    <meta name="msapplication-TileColor" content="#603cba" />
    <meta name="msapplication-config" content="/browserconfig.xml" />
    <meta name="format-detection" content="telephone=no" />
    <link rel="apple-touch-icon" sizes="180x180" href="/apple-touch-icon.png" />
    <link rel="icon" type="image/png" sizes="32x32" href="/icon_32.png" />
    <link rel="manifest" href="/manifest.webmanifest" />
    <link href="https://fonts.googleapis.com/css?family=B612" rel="stylesheet" rel="stylesheet" media="none" onload="if (this.media != 'all') this.media='all';" /> <!-- this is a trick to load CSS asynchronously. -->
    <style type="text/css">

        html {
            background: var(--page-margin, black);
            overflow-x: hidden;
            font-size: large;
            font-family: 'B612', sans-serif;
            line-height: 1.3;
            color: var(--primary-text, white);
        }

        body {
            margin: auto;
            overflow-x: hidden;
            display: flex;
            flex-direction: column;
            align-items: center;
            align-content: center;
        }

        #beepboxEditorContainer {
            min-height: 645px;
            overflow: auto;
            background: var(--editor-background, black);
            width: 100%;
            max-width: 700px;
            padding-left: 30px;
            padding-right: 30px;
        }

        #text-content {
            overflow: auto;
            background: var(--editor-background, black);
            width: 100%;
            max-width: 700px;
            padding-left: 30px;
            padding-right: 30px;
        }

        h1 {
            font-size: 1.7rem;
            text-align: center;
            margin-top: 0.5em;
            margin-bottom: 0.5em;
            -webkit-text-stroke-width: 0;
        }

        h2 {
            font-size: 1.5rem;
            text-align: center;
            margin-top: 0.5em;
            margin-bottom: 0.5em;
            -webkit-text-stroke-width: 0;
        }

        .centerDiv {
            margin: 0px auto;
        }

        a {
            color: var(--link-accent, #98f);
        }

        .donation form {
            display: inline;
        }

        .donation input[type="submit"] {
            -webkit-appearance: none;
            appearance: none;
            background: none;
            border: none;
            font-family: inherit;
            font-size: inherit;
            color: var(--link-accent, #98f);
            text-decoration: underline;
            cursor: pointer;
            padding: 0;
            margin: 0;
        }

        /* wide screen */
        @media (min-width: 701px) {
            html {
                width: 100%;
            }

            body {
                width: 100%;
            }

            .column-container {
                width: 700px;
                display: flex;
                justify-content: space-between;
            }

            .instructions-column {
                width: 375px;
            }

            .twitter-column {
                width: 300px;
            }
        }

        /* narrow screen */
        @media (max-width: 700px) {
            body {
                width: 100%;
            }

            p, .donation {
                margin: 1em 0.5em;
            }

            .column-container {
                display: flex;
                flex-direction: column;
                align-items: center;
            }
        }
    </style>
=======
	<meta charset="utf-8" />
	<meta name="viewport" content="width=device-width, initial-scale=1.0" />
	<title>BeepBox</title>
	<meta name="application-name" content="BeepBox" />
	<meta name="apple-mobile-web-app-title" content="BeepBox">
	<meta name="description" content="BeepBox is an online tool for sketching and sharing instrumental melodies." />
	<meta name="keywords" content="chiptune, instrumental, music, song, melody, composition, tool, free, BeepBox" />
	<meta name="mobile-web-app-capable" content="yes" />
	<meta name="apple-mobile-web-app-capable" content="yes" />
	<meta name="apple-mobile-web-app-status-bar-style" content="black-translucent" />
	<meta name="theme-color" content="#444" />
	<meta name="msapplication-TileColor" content="#603cba" />
	<meta name="msapplication-config" content="/browserconfig.xml" />
	<meta name="format-detection" content="telephone=no" />
	<link rel="apple-touch-icon" sizes="180x180" href="/apple-touch-icon.png" />
	<link rel="icon" type="image/png" sizes="32x32" href="/icon_32.png" />
	<link rel="manifest" href="/manifest.webmanifest" />
	<link href="https://fonts.googleapis.com/css?family=Roboto" rel="stylesheet" rel="stylesheet" media="none" onload="if (this.media != 'all') this.media='all';" /> <!-- this is a trick to load CSS asynchronously. -->
	<style type="text/css">
		html {
			background: var(--page-margin, black);
			overflow-x: hidden;
			font-size: large;
			font-family: 'Roboto', sans-serif;
			line-height: 1.3;
			color: var(--primary-text, white);
		}
		body {
			margin: auto;
			overflow-x: hidden;
			display: flex;
			flex-direction: column;
			align-items: center;
			align-content: center;
		}
		#beepboxEditorContainer {
			min-height: 645px;
			overflow: auto;
			background: var(--editor-background, black);
			width: 100%;
			max-width: 700px;
			padding-left: 30px;
			padding-right: 30px;
		}
		#text-content {
			overflow: auto;
			background: var(--editor-background, black);
			width: 100%;
			max-width: 700px;
			padding-left: 30px;
			padding-right: 30px;
		}
		h1 {
			font-size: 1.7rem;
			text-align: center;
			margin-top: 0.5em;
			margin-bottom: 0.5em;
			-webkit-text-stroke-width: 0;
		}
		h2 {
			font-size: 1.5rem;
			text-align: center;
			margin-top: 0.5em;
			margin-bottom: 0.5em;
			-webkit-text-stroke-width: 0;
		}
		a {
			color: var(--link-accent, #98f);
		}
		.donation form {
			display: inline;
		}
		.donation input[type="submit"] {
			-webkit-appearance: none;
			appearance: none;
			background: none;
			border: none;
			font-family: inherit;
			font-size: inherit;
			color: var(--link-accent, #98f);
			text-decoration: underline;
			cursor: pointer;
			padding: 0;
			margin: 0;
		}
		
		/* wide screen */
		@media (min-width: 701px) {
			html {
				width: 100%;
			}
			body {
				width: 100%;
			}
			.column-container {
				width: 700px;
				display: flex;
				justify-content: space-between;
			}
			.instructions-column {
				width: 375px;
			}
			.twitter-column {
				width: 300px;
			}
		}
		
		/* narrow screen */
		@media (max-width: 700px) {
			body {
				width: 100%;
			}
			p, .donation {
				margin: 1em 0.5em;
			}
			.column-container {
				display: flex;
				flex-direction: column;
				align-items: center;
			}
		}
	</style>
>>>>>>> 51ae8708
</head>

<body>
    <div id="beepboxEditorContainer">
        <noscript>
            Sorry, BeepBox requires a JavaScript-enabled browser.
        </noscript>
    </div>
    <div id="text-content">
        <section>

            <h1>
                <font color="#9c64f7">JummBox</font>
                <div id="jummboxPlant" style="display: inline; color:#62a13b"></div>
            </h1>
            <p id="introduction">
                This is an online tool for sketching and sharing chiptune melodies.<br>
                It is a modification of the <a href="https://www.beepbox.co/">original BeepBox</a> by John Nesky.
            </p>
            <p>
                If you're familiar with BeepBox and just want to learn what JummBox does differently, check out this <a href="https://youtu.be/26yDP4ACuzE">overview video</a>.
            </p>
            <p>
                All song data is contained in the URL at the top of your browser.
                When you make changes to the song, the URL is updated to reflect your changes.
                When you are satisfied with your song, just copy and paste the URL to save and share your song!
            </p>
            <!--
            <div class="donation">
                BeepBox is a passion project, and will always be free to use. If you find it valuable and have the means, any gratuity via
                <form action="https://www.paypal.com/cgi-bin/webscr" method="post" target="_blank">
                    <input type="hidden" name="cmd" value="_donations" />
                    <input type="hidden" name="business" value="QZJTX9GRYEV9N" />
                    <input type="hidden" name="currency_code" value="USD" />
                    <input type="submit" name="submit" value="Paypal"/>
                </form>
                would be appreciated!
            </div>
            -->
        </section>

        <div class="column-container">
            <main class="instructions-column">
                <section>
                    <h2>
                        Instructions
                    </h2>
                    <p>
                        You can add or remove notes by clicking on the gray rows at the top.
                        JummBox automatically plays the notes out loud for you. Try it!
                    </p>
                    <p>
                        Notes go into patterns, and you can edit one pattern at a time.
                        Those numbered boxes at the bottom of the editor are the different patterns you can edit.
                        <span id="bar-editing">
                            Click the other boxes to move to a different part of the song, or click the arrows on the currently selected box to swap which pattern is played during that part of the song.
                        </span>
                    </p>
                    <p>
                        JummBox can play several rows of patterns simultaneously, and each row has its own set of patterns.
                        Most rows can play melodies or harmonies, but the bottom row is for drums.
                    </p>
                    <p>
                        All song data is contained in the URL at the top of your browser.
                        When you make changes to the song, the URL is updated to reflect your changes.
                        When you are satisfied with your song, just copy and paste the URL to save and share your song!
                    </p>

                    <div id="keyboard-instructions">
                        <p>
                            When JummBox has focus (click on its interface above), you can use these keyboard shortcuts: <br />
                        </p>
                        <ul>
                            <li>Spacebar: play or pause the song</li>
                            <li>Z: undo</li>
                            <li>Y or Shift Z: redo</li>
                            <li>C: copy pattern from selection</li>
                            <li>V: paste pattern into selection</li>
                            <li>0-9: assign a pattern number to selection</li>
                            <li>Arrows: move selection</li>
                            <li>[ ]: Move the playhead backward and forward</li>
                            <li>Shift 0-9: reassign the instrument for the currently selected pattern </li>
                            <li>- +: move the notes in the pattern up or down (and hold Shift to move an octave at a time!)</li>
                            <li>A: Select all patterns</li>
                            <li>Shift A: Select current channel</li>
                            <li>Enter: insert a bar</li>
                            <li>Backspace: delete a bar</li>
                            <li>F: move playhead to the <b>F</b>irst bar in the song</li>
                            <li>H: move playhead to the selected bar (<b>H</b>ere)</li>
                            <li>M: <b>M</b>ute/unmute current channel</li>
                            <li>Shift M: <b>M</b>ute/unmute all channels
                            <li>S: <b>S</b>olo current channel</li>
                            <li>N: set pattern to the lowest-numbered one not used anywhere in the song (This can help you find gaps in patterns that you missed).</li>
                            <li>Shift N: set pattern to the lowest-numbered one that is completely empty.</li>
                        </ul>
                    </div>
                    <p>
                        In the note pattern editor, you can click and drag horizontally on a note to adjust its duration.
                        You can also click above or below an existing note to add more notes to be played simultaneously, which is called a chord.
                    </p>
                    <p>
                        ADVANCED: Drag vertically from an existing note to bend its pitch, or drag vertically from above or below the note to adjust its volume. You can perform fine volume adjustment if you hold Control while doing this!
                    </p>
                    <p>
                        ADVANCED: Click and drag on the pattern grid to make a selection. You can then press C/V to mass copy/paste parts of your song.

                    </p>
                    <p>
                        JummBox has many more features.
                        Try playing with the buttons and menus on the right side to find out what it can do!
                        You can also click on the label next to each option for a description of what it does.
                    </p>
                    <p>
                        <a href="https://twitter.com/beepboxco">Check out some of these songs that other people have posted on Twitter!</a>
                        If you find something you like, you should let the creator know!
                        And if you see any beginners asking for advice, maybe you can help them!
                    </p>
                </section>
                <section>
                    <h2>
                        About
                    </h2>
                    <p>
                        JummBox is developed by Jummbus. You can find him sporadically at <a href="https://twitter.com/jummbus">twitter.com/jummbus</a>.<br><br>
                        BeepBox was originally developed by <a href="http://www.johnnesky.com">John Nesky</a>, also known as <a href="https://twitter.com/shaktool">@shaktool</a>.
                    </p>
                    <p>
                        JummBox does not claim ownership over songs created with it, so original songs belong to their authors.
                    </p>
                    <p>
                        Neither Jummbus nor Jummbox assume responsibility for any copyrighted material played on JummBox. No songs are ever received, recorded, or distributed by JummBox's servers. All song data is contained in the URL after the hash (#) mark, and JummBox running inside your browser converts that data into sound waves.
                    </p>
                    <!-- Hmm, maybe offline some day.
                    <p>
                        You can download <a download="beepbox_offline.html" href="beepbox_offline.html">an offline version of JummBox</a> to use when you don't have access to the internet. The features are otherwise the same.
                    </p>
                    -->
                    <p>
                        You can download and use <a href="https://github.com/jummbus/jummbox">the source code</a> under the MIT license.
                        The original BeepBox source code by John Nesky can be found <a href="https://github.com/johnnesky/beepbox">here</a>.
                    </p>
                </section>
            </main>
            <aside class="twitter-column">
                <h2>
                    Shared on Twitter:
                </h2>
                <div style="background: black;">
                    <a class="twitter-timeline" data-width="300" data-height="2000" data-link-color="#9988ff" data-chrome="noheader nofooter transparent" data-dnt="true" data-theme="dark" href="https://twitter.com/beepboxco?ref_src=twsrc%5Etfw">Songs retweeted by @beepboxco</a>
                    <script async src="https://platform.twitter.com/widgets.js" charset="utf-8"></script>
                </div>
            </aside>
        </div>
    </div>

    <!--
    Instead of loading js beepbox editor interface directly, test for browser support.
    <script type="text/javascript" src="beepbox_editor.min.js"></script>
    -->
    <script type="text/javascript">

        // Randomize display of header
        // 1-in-10
        if (Math.floor(Math.random() * 10) == 0) {
            switch (Math.floor(Math.random() * 5)) {
                case 0:
                    document.getElementById("jummboxPlant").innerHTML = "  🍂";
                    break;
                case 1:
                    document.getElementById("jummboxPlant").innerHTML = "  🌿";
                    break;
                case 2:
                    document.getElementById("jummboxPlant").innerHTML = "  🌺";
                    break;
                case 3:
                    document.getElementById("jummboxPlant").innerHTML = "  🍃";
                    break;
                case 4:
                    document.getElementById("jummboxPlant").style.color = "#66ccff";
                    document.getElementById("jummboxPlant").innerHTML = "  ❄";
                    break;
            }
        }

        if (/Android|webOS|iPhone|iPad|iPod|BlackBerry|IEMobile|Opera Mini|android|ipad|playbook|silk/i.test(navigator.userAgent)) {
            document.getElementById("introduction").innerHTML = "JummBox is an online tool for sketching and sharing chiptune melodies. Make sure that your volume is turned up, then press the play button!";
            document.getElementById("keyboard-instructions").style.display = "none";
            document.getElementById("bar-editing").innerHTML = "Tap the other boxes to move to a different part of the song, or tap on the currently selected box to swap which pattern is played during that part of the song.";
        }

        function browserHasRequiredFeatures() {
            "use strict";
            if (window.AudioContext == undefined && window.webkitAudioContext == undefined) {
                return false;
            }

            try {
                eval("class T {}");
                eval("const a = () => 0");
                eval("for (const a of []);");
            } catch (error) {
                return false;
            }

            return true;
        }

        if (browserHasRequiredFeatures()) {
            // Go ahead and load js beepbox editor interface:
            var fileref = document.createElement("script");
            fileref.setAttribute("type", "text/javascript");
            fileref.setAttribute("src", "beepbox_editor.min.js");
            document.head.appendChild(fileref);
        } else {
            document.getElementById("beepboxEditorContainer").innerHTML = "Sorry, JummBox doesn't support your browser. Try a recent version of Chrome, Firefox, Edge, Safari, or Opera.";
        }

    </script>
</body>
</html><|MERGE_RESOLUTION|>--- conflicted
+++ resolved
@@ -1,7 +1,6 @@
 <!DOCTYPE html>
 <html lang="en">
 <head>
-<<<<<<< HEAD
     <link rel='shortcut icon' type='image/x-icon' href='./favicon.ico' />
     <!-- CDN for jQuery and select2 -->
     <script src="https://code.jquery.com/jquery-3.4.1.min.js"
@@ -15,10 +14,10 @@
     <meta name="application-name" content="JummBox" />
     <meta name="apple-mobile-web-app-title" content="JummBox">
     <meta name="description" content="JummBox is an online tool for sketching and sharing instrumental melodies." />
-    <meta name="keywords" content="chiptune, instrumental, music, melody, composition, tool, square wave, NES, NSF, JummBox, jummbox, BeepBox, beepbox" />
+    <meta name="keywords" content="chiptune, instrumental, music, song, melody, composition, tool, free, square wave, NES, NSF, JummBox, jummbox, BeepBox, beepbox" />
     <meta name="mobile-web-app-capable" content="yes" />
     <meta name="apple-mobile-web-app-capable" content="yes" />
-    <meta name="apple-mobile-web-app-status-bar-style" content="black" />
+    <meta name="apple-mobile-web-app-status-bar-style" content="black-translucent" />
     <meta name="theme-color" content="#444" />
     <meta name="msapplication-TileColor" content="#603cba" />
     <meta name="msapplication-config" content="/browserconfig.xml" />
@@ -83,8 +82,8 @@
         }
 
         .centerDiv {
-            margin: 0px auto;
-        }
+			margin: 0px auto;
+		}
 
         a {
             color: var(--link-accent, #98f);
@@ -150,130 +149,6 @@
             }
         }
     </style>
-=======
-	<meta charset="utf-8" />
-	<meta name="viewport" content="width=device-width, initial-scale=1.0" />
-	<title>BeepBox</title>
-	<meta name="application-name" content="BeepBox" />
-	<meta name="apple-mobile-web-app-title" content="BeepBox">
-	<meta name="description" content="BeepBox is an online tool for sketching and sharing instrumental melodies." />
-	<meta name="keywords" content="chiptune, instrumental, music, song, melody, composition, tool, free, BeepBox" />
-	<meta name="mobile-web-app-capable" content="yes" />
-	<meta name="apple-mobile-web-app-capable" content="yes" />
-	<meta name="apple-mobile-web-app-status-bar-style" content="black-translucent" />
-	<meta name="theme-color" content="#444" />
-	<meta name="msapplication-TileColor" content="#603cba" />
-	<meta name="msapplication-config" content="/browserconfig.xml" />
-	<meta name="format-detection" content="telephone=no" />
-	<link rel="apple-touch-icon" sizes="180x180" href="/apple-touch-icon.png" />
-	<link rel="icon" type="image/png" sizes="32x32" href="/icon_32.png" />
-	<link rel="manifest" href="/manifest.webmanifest" />
-	<link href="https://fonts.googleapis.com/css?family=Roboto" rel="stylesheet" rel="stylesheet" media="none" onload="if (this.media != 'all') this.media='all';" /> <!-- this is a trick to load CSS asynchronously. -->
-	<style type="text/css">
-		html {
-			background: var(--page-margin, black);
-			overflow-x: hidden;
-			font-size: large;
-			font-family: 'Roboto', sans-serif;
-			line-height: 1.3;
-			color: var(--primary-text, white);
-		}
-		body {
-			margin: auto;
-			overflow-x: hidden;
-			display: flex;
-			flex-direction: column;
-			align-items: center;
-			align-content: center;
-		}
-		#beepboxEditorContainer {
-			min-height: 645px;
-			overflow: auto;
-			background: var(--editor-background, black);
-			width: 100%;
-			max-width: 700px;
-			padding-left: 30px;
-			padding-right: 30px;
-		}
-		#text-content {
-			overflow: auto;
-			background: var(--editor-background, black);
-			width: 100%;
-			max-width: 700px;
-			padding-left: 30px;
-			padding-right: 30px;
-		}
-		h1 {
-			font-size: 1.7rem;
-			text-align: center;
-			margin-top: 0.5em;
-			margin-bottom: 0.5em;
-			-webkit-text-stroke-width: 0;
-		}
-		h2 {
-			font-size: 1.5rem;
-			text-align: center;
-			margin-top: 0.5em;
-			margin-bottom: 0.5em;
-			-webkit-text-stroke-width: 0;
-		}
-		a {
-			color: var(--link-accent, #98f);
-		}
-		.donation form {
-			display: inline;
-		}
-		.donation input[type="submit"] {
-			-webkit-appearance: none;
-			appearance: none;
-			background: none;
-			border: none;
-			font-family: inherit;
-			font-size: inherit;
-			color: var(--link-accent, #98f);
-			text-decoration: underline;
-			cursor: pointer;
-			padding: 0;
-			margin: 0;
-		}
-		
-		/* wide screen */
-		@media (min-width: 701px) {
-			html {
-				width: 100%;
-			}
-			body {
-				width: 100%;
-			}
-			.column-container {
-				width: 700px;
-				display: flex;
-				justify-content: space-between;
-			}
-			.instructions-column {
-				width: 375px;
-			}
-			.twitter-column {
-				width: 300px;
-			}
-		}
-		
-		/* narrow screen */
-		@media (max-width: 700px) {
-			body {
-				width: 100%;
-			}
-			p, .donation {
-				margin: 1em 0.5em;
-			}
-			.column-container {
-				display: flex;
-				flex-direction: column;
-				align-items: center;
-			}
-		}
-	</style>
->>>>>>> 51ae8708
 </head>
 
 <body>
